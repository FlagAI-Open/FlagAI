![FlagAI](logo.png)
[![CII Best Practices](https://bestpractices.coreinfrastructure.org/projects/6052/badge)](https://bestpractices.coreinfrastructure.org/projects/6052)
[![Python application](https://github.com/FlagAI-Open/FlagAI/actions/workflows/python-app.yml/badge.svg)](https://github.com/FlagAI-Open/FlagAI/actions/workflows/python-app.yml)
![GitHub release (release name instead of tag name)](https://img.shields.io/github/v/release/FlagAI-Open/FlagAI?include_prereleases&style=social)
[简体中文](README_zh.md)

--------------------------------------------------------------------------------


FlagAI (Fast LArge-scale General AI models) is a fast, easy-to-use and extensible toolkit for large-scale model. Our goal is to support training, fine-tuning, and deployment of large-scale models on various downstream tasks with multi-modality. 

* Now it supports text-image representation model [**AltCLIP**](https://github.com/FlagAI-Open/FlagAI/tree/master/examples/AltCLIP) and text-to-image generation [**AltDiffusion**](https://github.com/FlagAI-Open/FlagAI/tree/master/examples/AltDiffusion) [![Huggingface space](https://img.shields.io/badge/🤗-Huggingface%20Space-cyan.svg)](https://huggingface.co/spaces/BAAI/bilingual_stable_diffusion). And it support **WuDao GLM** with a maximum of 10 billion parameters (see [Introduction to GLM](/docs/GLM.md)). It also supports **OPT**, **BERT**, **RoBERTa**, **GPT2**, **T5**, and models from Huggingface Transformers.

* It provides APIs to quickly download and use those pre-trained models on a given text, fine-tune them on widely-used datasets collected from [SuperGLUE](https://super.gluebenchmark.com/) and [CLUE](https://github.com/CLUEbenchmark/CLUE) benchmarks, and then share them with the community on our model hub. It also provides [prompt-learning](/docs/TUTORIAL_7_PROMPT_LEARNING.md) toolkit for few shot tasks.   

* These models can be applied to (Chinese/English) Text, for tasks like text classification, information extraction, question answering, summarization, and text generation.

* FlagAI is backed by the three most popular data/model parallel libraries — [PyTorch](https://pytorch.org/)/[Deepspeed](https://www.deepspeed.ai/)/[Megatron-LM](https://github.com/NVIDIA/Megatron-LM) — with seamless integration between them. Users can parallel their training/testing process with less than ten lines of code.

The code is partially based on [GLM](https://github.com/THUDM/GLM), [Transformers](https://github.com/huggingface/transformers) and [DeepSpeedExamples](https://github.com/microsoft/DeepSpeedExamples/tree/master/Megatron-LM).

## News
- [10 Nov 2022] release v1.4.0, support [AltCLIP: Altering the Language Encoder in CLIP for Extended Language Capabilities](https://arxiv.org/abs/2211.06679v1), examples in [**AltCLIP**](https://github.com/FlagAI-Open/FlagAI/tree/master/examples/AltCLIP) and [**AltDiffusion**](https://github.com/FlagAI-Open/FlagAI/tree/master/examples/AltDiffusion)
- [29 Aug 2022] release v1.3.0, Added CLIP module and redesigned tokenizer apis in [#81](https://github.com/FlagAI-Open/FlagAI/pull/81)
- [21 Jul 2022] release v1.2.0, ViTs are supported in [#71](https://github.com/FlagAI-Open/FlagAI/pull/71)
- [29 Jun 2022] release v1.1.0, support OPTs downloading and inference/finetuning [#63](https://github.com/FlagAI-Open/FlagAI/pull/63)
- [17 May 2022] made our first contribution in [#1](https://github.com/FlagAI-Open/FlagAI/pull/1)

--------------------------------------------------------------------------------

<!-- toc -->

- [Requirements and Installation](#requirements-and-installation)
- [Quick Started](#quick-start)
    - [Load model and tokenizer](#load-model-and-tokenizer)
    - [Predictor](#predictor)
<<<<<<< HEAD
    - [Text-to-image generation task](/examples/AltDiffusion/README.md)
=======
    - [text-to-image generation task](#text-to-image-generation-task)
    - [NER task](#ner-task)
    - [Title generation task](#title-generation-task)
    - [Semantic matching task](#semantic-matching-task)
>>>>>>> e2d047a9
- [Pretrained Models and examples](#pretrained-models-and-examples)
- [Tutorials](#tutorials)
- [Contributing](#contributing)
- [Contact us](#contact-us)
- [License](#license)

<!-- tocstop -->
## Requirements and Installation
* PyTorch version >= 1.8.0
* Python version >= 3.8
* For training/testing models on GPUs, you'll also need install CUDA and NCCL

To install FlagAI with pip:
```shell
pip install -U flagai
```

- [Optional]To install FlagAI and develop locally:

```shell
git clone https://github.com/FlagAI-Open/FlagAI.git
python setup.py install
```

- [Optional] For faster training install NVIDIA's [apex](https://github.com/NVIDIA/apex)
```
git clone https://github.com/NVIDIA/apex
cd apex
pip install -v --disable-pip-version-check --no-cache-dir --global-option="--cpp_ext" --global-option="--cuda_ext" ./
```
- [Optional] For ZeRO optimizers install [DEEPSPEED](https://github.com/microsoft/DeepSpeed)
```
git clone https://github.com/microsoft/DeepSpeed
cd DeepSpeed
DS_BUILD_CPU_ADAM=1 DS_BUILD_AIO=1 DS_BUILD_UTILS=1 pip install -e .
ds_report # check the deespeed status
```
- [Tips] For single-node docker enviroments, we need to setup ports for your ssh. e.g., root@127.0.0.1 with port 7110
```
>>> vim ~/.ssh/config
Host 127.0.0.1
    Hostname 127.0.0.1
    Port 7110
    User root
```
- [Tips] For multi-node docker enviroments, generate ssh keys and copy the public key to all nodes (in `~/.ssh/`)
```
>>> ssh-keygen -t rsa -C "xxx@xxx.com"
```

## Quick Start
We provide many models which are trained to perform different tasks. You can load these models by AutoLoader to make prediction. See more in `FlagAI/quickstart`.
## Load model and tokenizer
We provide the AutoLoad class to load the model and tokenizer quickly, for example:
```python
from flagai.auto_model.auto_loader import AutoLoader

auto_loader = AutoLoader(
    task_name="title-generation",
    model_name="BERT-base-en"
)
model = auto_loader.get_model()
tokenizer = auto_loader.get_tokenizer()
```
This example is for the `title_generation` task, and you can also model other tasks by modifying the `task_name`.
Then you can use the model and tokenizer to finetune or test.

## Predictor
We provide the `Predictor` class to predict for different tasks, for example:

```python
from flagai.model.predictor.predictor import Predictor
predictor = Predictor(model, tokenizer)
test_data = [
    "Four minutes after the red card, Emerson Royal nodded a corner into the path of the unmarked Kane at the far post, who nudged the ball in for his 12th goal in 17 North London derby appearances. Arteta's misery was compounded two minutes after half-time when Kane held the ball up in front of goal and teed up Son to smash a shot beyond a crowd of defenders to make it 3-0.The goal moved the South Korea talisman a goal behind Premier League top scorer Mohamed Salah on 21 for the season, and he looked perturbed when he was hauled off with 18 minutes remaining, receiving words of consolation from Pierre-Emile Hojbjerg.Once his frustrations have eased, Son and Spurs will look ahead to two final games in which they only need a point more than Arsenal to finish fourth.",
]

for text in test_data:
    print(
        predictor.predict_generate_beamsearch(text,
                                              out_max_length=50,
                                              beam_size=3))
```

## Pretrained Models and examples

* [Text_image_matching with AltCLIP](/examples/AltCLIP/README.md)
* [Text-to-image generation with AltDiffusion](/examples/AltDiffusion/README.md)
* [Blank_Filling_QA with GLM ](/docs/TUTORIAL_11_GLM_BLANK_FILLING_QA.md)
* [Blank_Filling_QA with GLM ](/docs/TUTORIAL_11_GLM_BLANK_FILLING_QA.md)
* [Title Generation with GLM ](/docs/TUTORIAL_12_GLM_EXAMPLE_TITLE_GENERATION.md)
* [Poetry generation with GLM-large-ch](docs/TUTORIAL_13_GLM_EXAMPLE_PEOTRY_GENERATION.md)
* [Using huggingface's t5-11b & tricks ](docs/TUTORIAL_14_HUGGINGFACE_T5.md)
* [Title Generation with RoBerta-WWM](/docs/TUTORIAL_15_BERT_EXAMPLE_TITLE_GENERATION.md)
* [Semantic Matching with RoBerta-WWM](/docs/TUTORIAL_16_BERT_EXAMPLE_SEMANTIC_MATCHING.md)
* [NER with RoBerta-WWM](/docs/TUTORIAL_17_BERT_EXAMPLE_NER.md)
* [Writing with GPT-2](/docs/TUTORIAL_18_GPT2_WRITING.md)
* [Title generation with T5](/docs/TUTORIAL_19_T5_EXAMPLE_TITLE_GENERATION.md)
* [Example of OPT](/examples/opt/README.md)

[//]: # (* [Supported tasks]&#40;/docs/TUTORIAL_20_SUPPORTED_TASKS.md&#41;)


This session explains how the base NLP classes work, how you can load pre-trained models to tag your
text, how you can embed your text with different word or document embeddings, and how you can train your own
language models, sequence labeling models, and text classification models. Let us know if anything is unclear. See more in `FlagAI/examples`.



## Tutorials
We provide a set of quick tutorials to get you started with the library:
* [Tutorial 1: How to construct and use Tokenizer](/docs/TUTORIAL_1_TOKENIZER.md)
* [Tutorial 2: Dataset Preprocessing Pipeline](/docs/TUTORIAL_2_DATASET.md)
* [Tutorial 3: Major Function of Model Module](/docs/TUTORIAL_3_MODEL.md)
* [Tutorial 4: Customize trainer for model and data-parallel training](/docs/TUTORIAL_4_TRAINER.md)
* [Tutorial 5: Simplify model and tokenizer Initialization by Using Autoloader](/docs/TUTORIAL_5_INSTRUCTIONS_FOR_AutoLoader.md)
* [Tutorial 6: Use off-the-shelf inference Algorithms with Predictor](/docs/TUTORIAL_6_INSTRUCTIONS_FOR_PREDICTOR.md)
* [Tutorial 7: Use FlagAI prompt-learning tool-kit to improve performance on SuperGLUE](/docs/TUTORIAL_7_PROMPT_LERANING.md)
* [Tutorial 8: Setup environment for training models with multi-machine](/docs/TUTORIAL_8_ENVIRONMENT_SETUP.md)
* [Tutorial 9: Text generation with encoder/decoder/encoder-decoder models](/docs/TUTORIAL_9_SEQ2SEQ_METHOD.md)
* [Tutorial 10: How to transform a customized model into a megatron-LM-style parallel model](/docs/TUTORIAL_10_MEGATRON.md)

## Contributing

Thanks for your interest in contributing! There are many ways to get involved;
start with our [contributor guidelines](CONTRIBUTING.md) and then
check these [open issues](https://github.com/FlagAI-Open/FlagAI/issues) for specific tasks.

## Contact us

<img src="./flagai_wechat.png" width = "200" height = "200"  align=center />

## [License](/LICENSE)
The majority of FlagAI is licensed under the [Apache 2.0 license](LICENSE), however portions of the project are available under separate license terms:

* Megatron-LM is licensed under the [Megatron-LM license](https://github.com/NVIDIA/Megatron-LM/blob/main/LICENSE)
* GLM is licensed under the [MIT license](https://github.com/THUDM/GLM/blob/main/LICENSE)<|MERGE_RESOLUTION|>--- conflicted
+++ resolved
@@ -34,14 +34,8 @@
 - [Quick Started](#quick-start)
     - [Load model and tokenizer](#load-model-and-tokenizer)
     - [Predictor](#predictor)
-<<<<<<< HEAD
     - [Text-to-image generation task](/examples/AltDiffusion/README.md)
-=======
-    - [text-to-image generation task](#text-to-image-generation-task)
-    - [NER task](#ner-task)
-    - [Title generation task](#title-generation-task)
-    - [Semantic matching task](#semantic-matching-task)
->>>>>>> e2d047a9
+
 - [Pretrained Models and examples](#pretrained-models-and-examples)
 - [Tutorials](#tutorials)
 - [Contributing](#contributing)
