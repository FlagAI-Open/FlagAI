--- conflicted
+++ resolved
@@ -50,12 +50,7 @@
 - [Optional]To install FlagAI and develop locally:
 
 ```shell
-<<<<<<< HEAD
-git clone https://github.com/BAAI-Open/FlagAI.git
-cd FlagAI 
-=======
 git clone https://github.com/FlagAI-Open/FlagAI.git
->>>>>>> dee25b70
 python setup.py install
 ```
 
