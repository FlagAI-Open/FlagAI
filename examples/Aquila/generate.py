# Copyright © 2023 BAAI. All rights reserved.
#
# Licensed under the Apache License, Version 2.0 (the "License")
import os
import torch
import sys;sys.path.append("/mnt/yzd/git/FlagAI/")
from flagai.auto_model.auto_loader import AutoLoader
from flagai.model.predictor.predictor import Predictor
from flagai.data.tokenizer import Tokenizer
import bminf

state_dict = "./checkpoints_in/"
model_name = 'aquila-7b'

<<<<<<< HEAD
loader = AutoLoader(
    "lm",
    model_dir=state_dict,
    model_name=model_name,
    use_cache=True,
    fp16=False)
=======
loader = AutoLoader("lm",
                    model_dir=state_dict,
                    model_name=model_name,
                    use_cache=True,
                    fp16=True)
>>>>>>> f25f69f9
model = loader.get_model()
tokenizer = loader.get_tokenizer()

model.eval()

model.cuda()

predictor = Predictor(model, tokenizer)

texts = [
    "汽车EDR是什么",
]

for text in texts:
    print('-' * 80)
    text = f'{text}'
    print(f"text is {text}")
    with torch.no_grad():
        out = predictor.predict_generate_randomsample(text,
                                                      out_max_length=200,
                                                      top_p=0.95)
        print(f"pred is {out}")<|MERGE_RESOLUTION|>--- conflicted
+++ resolved
@@ -3,7 +3,6 @@
 # Licensed under the Apache License, Version 2.0 (the "License")
 import os
 import torch
-import sys;sys.path.append("/mnt/yzd/git/FlagAI/")
 from flagai.auto_model.auto_loader import AutoLoader
 from flagai.model.predictor.predictor import Predictor
 from flagai.data.tokenizer import Tokenizer
@@ -12,21 +11,14 @@
 state_dict = "./checkpoints_in/"
 model_name = 'aquila-7b'
 
-<<<<<<< HEAD
-loader = AutoLoader(
-    "lm",
-    model_dir=state_dict,
-    model_name=model_name,
-    use_cache=True,
-    fp16=False)
-=======
 loader = AutoLoader("lm",
                     model_dir=state_dict,
                     model_name=model_name,
                     use_cache=True,
                     fp16=True)
->>>>>>> f25f69f9
 model = loader.get_model()
+
+
 tokenizer = loader.get_tokenizer()
 
 model.eval()
@@ -36,7 +28,9 @@
 predictor = Predictor(model, tokenizer)
 
 texts = [
-    "汽车EDR是什么",
+    "Find the product of the numbers: 5 and 8",
+    "Provide five tips for effectively using tape measures",
+    "Create a resume for a job in web development.",
 ]
 
 for text in texts:
