from flagai.trainer import Trainer
from flagai.model.glm_model import GLMForSingleTokenCloze, GLMForMultiTokenCloze, GLMForMultiTokenClozeFast, GLMForSequenceClassification
from flagai.data.tokenizer import GLMLargeEnWordPieceTokenizer, GLMLargeChTokenizer

from flagai.data.dataset import SuperGlueDataset
from flagai.test_utils import CollateArguments
from flagai.data.dataset.superglue.control import DEFAULT_METRICS, MULTI_TOKEN_TASKS, CH_TASKS
import unittest
from flagai.data.dataset import ConstructSuperglueStrategy


<<<<<<< HEAD
class TrainerTestCase(unittest.TestCase):

    def test_init_trainer_pytorch(self):
        # task_name options: ['boolq', 'cb', 'copa', 'multirc', 'rte', 'wic', 'wsc', 'afqmc', 'tnews']
        task_name = "cb"

        trainer = Trainer(env_type='pytorch',
                          epochs=10,
                          batch_size=4,
                          eval_interval=100,
                          log_interval=50,
                          experiment_name='glm_large',
                          pytorch_device='cuda',
                          load_dir=None,
                          lr=1e-4)
        print("downloading...")

        cl_args = CollateArguments()
        cl_args.cloze_eval = False
        cl_args.multi_token = task_name in MULTI_TOKEN_TASKS

        if task_name in CH_TASKS:
            model_name = 'GLM-large-ch'
            tokenizer = GLMLargeChTokenizer(add_block_symbols=True,
                                            add_task_mask=False,
                                            add_decoder_mask=False,
                                            fix_command_token=True)
        else:
            model_name = 'GLM-large-en'
            tokenizer = GLMLargeEnWordPieceTokenizer()

        model = GLMForSequenceClassification.from_pretrain(
            model_name=model_name,
            spell_length=2,
            class_num=3,
            tune_prefix_layers=1)

        train_dataset = SuperGlueDataset(task_name=task_name,
                                         data_dir='./datasets/',
                                         dataset_type='train',
                                         tokenizer=tokenizer)

        collate_fn = ConstructSuperglueStrategy(cl_args,
                                                tokenizer,
                                                task_name=task_name)

        valid_dataset = SuperGlueDataset(task_name=task_name,
                                         data_dir='./datasets/',
                                         dataset_type='dev',
                                         tokenizer=tokenizer)

        metric_methods = DEFAULT_METRICS[task_name]
        trainer.train(model,
                      collate_fn=collate_fn,
                      train_dataset=train_dataset,
                      valid_dataset=valid_dataset,
                      metric_methods=metric_methods)


def suite():
    suite = unittest.TestSuite()
    suite.addTest(TrainerTestCase('test_init_trainer_pytorch'))
    return suite


if __name__ == '__main__':
    runner = unittest.TextTestRunner()
    runner.run(suite())
=======
# task_name options: ['boolq', 'cb', 'copa', 'multirc', 'rte', 'wic', 'wsc', 'afqmc', 'tnews']
task_name = "cb"

trainer = Trainer(env_type='pytorch',
                    epochs=10,
                    batch_size=4,
                    eval_interval=100,
                    log_interval=50,
                    experiment_name='glm_large',
                    pytorch_device='cuda',
                    load_dir=None,
                    lr=1e-4)
print("downloading...")

cl_args = CollateArguments()
cl_args.cloze_eval = False
cl_args.multi_token = task_name in MULTI_TOKEN_TASKS

if task_name in CH_TASKS:
    model_name = 'GLM-large-ch'
    tokenizer = GLMLargeChTokenizer(add_block_symbols=True,
                                    add_task_mask=False,
                                    add_decoder_mask=False,
                                    fix_command_token=True)
else:
    model_name = 'GLM-large-en'
    tokenizer = GLMLargeEnWordPieceTokenizer()

model = GLMForSequenceClassification.from_pretrain(model_name=model_name, spell_length=2,
                                                    class_num=3, tune_prefix_layers=1)

train_dataset = SuperGlueDataset(task_name=task_name,
                                    data_dir='./datasets/',
                                    dataset_type='train',
                                    tokenizer=tokenizer)

collate_fn = ConstructSuperglueStrategy(cl_args,
                                        tokenizer,
                                        task_name=task_name)

valid_dataset = SuperGlueDataset(task_name=task_name,
                                    data_dir='./datasets/',
                                    dataset_type='dev',
                                    tokenizer=tokenizer)

metric_methods = DEFAULT_METRICS[task_name]
trainer.train(model,
                collate_fn=collate_fn,
                train_dataset=train_dataset,
                valid_dataset=valid_dataset,
                metric_methods=metric_methods)
>>>>>>> e8aa4738
<|MERGE_RESOLUTION|>--- conflicted
+++ resolved
@@ -9,76 +9,6 @@
 from flagai.data.dataset import ConstructSuperglueStrategy
 
 
-<<<<<<< HEAD
-class TrainerTestCase(unittest.TestCase):
-
-    def test_init_trainer_pytorch(self):
-        # task_name options: ['boolq', 'cb', 'copa', 'multirc', 'rte', 'wic', 'wsc', 'afqmc', 'tnews']
-        task_name = "cb"
-
-        trainer = Trainer(env_type='pytorch',
-                          epochs=10,
-                          batch_size=4,
-                          eval_interval=100,
-                          log_interval=50,
-                          experiment_name='glm_large',
-                          pytorch_device='cuda',
-                          load_dir=None,
-                          lr=1e-4)
-        print("downloading...")
-
-        cl_args = CollateArguments()
-        cl_args.cloze_eval = False
-        cl_args.multi_token = task_name in MULTI_TOKEN_TASKS
-
-        if task_name in CH_TASKS:
-            model_name = 'GLM-large-ch'
-            tokenizer = GLMLargeChTokenizer(add_block_symbols=True,
-                                            add_task_mask=False,
-                                            add_decoder_mask=False,
-                                            fix_command_token=True)
-        else:
-            model_name = 'GLM-large-en'
-            tokenizer = GLMLargeEnWordPieceTokenizer()
-
-        model = GLMForSequenceClassification.from_pretrain(
-            model_name=model_name,
-            spell_length=2,
-            class_num=3,
-            tune_prefix_layers=1)
-
-        train_dataset = SuperGlueDataset(task_name=task_name,
-                                         data_dir='./datasets/',
-                                         dataset_type='train',
-                                         tokenizer=tokenizer)
-
-        collate_fn = ConstructSuperglueStrategy(cl_args,
-                                                tokenizer,
-                                                task_name=task_name)
-
-        valid_dataset = SuperGlueDataset(task_name=task_name,
-                                         data_dir='./datasets/',
-                                         dataset_type='dev',
-                                         tokenizer=tokenizer)
-
-        metric_methods = DEFAULT_METRICS[task_name]
-        trainer.train(model,
-                      collate_fn=collate_fn,
-                      train_dataset=train_dataset,
-                      valid_dataset=valid_dataset,
-                      metric_methods=metric_methods)
-
-
-def suite():
-    suite = unittest.TestSuite()
-    suite.addTest(TrainerTestCase('test_init_trainer_pytorch'))
-    return suite
-
-
-if __name__ == '__main__':
-    runner = unittest.TextTestRunner()
-    runner.run(suite())
-=======
 # task_name options: ['boolq', 'cb', 'copa', 'multirc', 'rte', 'wic', 'wsc', 'afqmc', 'tnews']
 task_name = "cb"
 
@@ -130,4 +60,3 @@
                 train_dataset=train_dataset,
                 valid_dataset=valid_dataset,
                 metric_methods=metric_methods)
->>>>>>> e8aa4738
