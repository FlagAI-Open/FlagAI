--- conflicted
+++ resolved
@@ -1,10 +1,7 @@
-<<<<<<< HEAD
-import os
-=======
 # Copyright © 2022 BAAI. All rights reserved.
 #
 # Licensed under the Apache License, Version 2.0 (the "License")
->>>>>>> d6c9a219
+import os
 from flagai.trainer import Trainer
 from flagai.model.glm_model import GLMForSingleTokenCloze
 from flagai.data.tokenizer import GLMLargeChTokenizer
@@ -24,7 +21,7 @@
                   log_interval=1,
                   save_dir="./glm_superglue_en",
                   master_ip='127.0.0.1',
-                  master_port=17237,
+                  master_port=17235,
                   num_nodes=1,
                   num_gpus=2,
                   hostfile='./hostfile',
@@ -37,7 +34,6 @@
 
 
 tokenizer =  GLMLargeChTokenizer()
-
 train_dataset = SuperGlueDataset(task_name=task_name,
                                  data_dir='./datasets/',
                                  dataset_type='train',
