# Copyright © 2022 BAAI. All rights reserved.
#
# Licensed under the Apache License, Version 2.0 (the "License")
<<<<<<< HEAD
import os
=======
import sys
sys.path.append('/share/project/liuguang/flagai-internal')
>>>>>>> 4b8ebddc
import torch
import os
from torch.utils.data import Dataset
from flagai.auto_model.auto_loader import AutoLoader
from flagai.trainer import Trainer

device = torch.device("cuda" if torch.cuda.is_available() else "cpu")
# device = torch.device("cpu")
# single gpu
trainer = Trainer(
    env_type="deepspeed+mpu",
    experiment_name="roberta_seq2seq",
    batch_size=1,
    gradient_accumulation_steps=1,
    lr=2e-4,
    weight_decay=1e-3,
    epochs=10,
    log_interval=10,
    eval_interval=10000,
    # load_dir='state_dicts',
    pytorch_device=device,
    save_dir="checkpoints",
    save_interval=1,
    num_checkpoints=1,
    save_optim=True,
    save_rng=True,
    master_ip='127.0.0.1',
    master_port=17750,
    num_nodes=1,
    num_gpus=6,
    checkpoint_activations=True,
    model_parallel_size=1,
    hostfile='./hostfile',
    deepspeed_config='./deepspeed.json',
    training_script=__file__,
    load_type='latest'
)
cur_dir = os.path.dirname(os.path.abspath(__file__))
src_dir = cur_dir + '/data/train.src'
tgt_dir = cur_dir + '/data/train.tgt'
model_dir = "./checkpoints/"
os.makedirs(model_dir, exist_ok=True)
maxlen = 1024
auto_loader = AutoLoader(
    "lm",
    model_name="llama-7b-en",
    model_dir=model_dir,
    only_download_config=True,
    use_cache=False
)
model = auto_loader.get_model()
tokenizer = auto_loader.get_tokenizer()


def read_file():
    src = []
    tgt = []

    with open(src_dir, 'r', encoding='utf-8') as f:
        lines = f.readlines()
        for line in lines:
            src.append(line.strip('\n').lower())

    with open(tgt_dir, 'r', encoding='utf-8') as f:
        lines = f.readlines()
        for line in lines:
            tgt.append(line.strip('\n').lower())

    return src, tgt


class GPT2Seq2seqDataset(Dataset):

    def __init__(self, sents_src, sents_tgt, tokenizer, maxlen=512):
        super(GPT2Seq2seqDataset, self).__init__()
        self.sents_src = sents_src
        self.sents_tgt = sents_tgt
        self.tokenizer = tokenizer
        self.maxlen = maxlen

    def __getitem__(self, i):
        src = self.sents_src[i]
        tgt = self.sents_tgt[i]
        data = self.tokenizer.encode_plus(src, tgt, max_length=self.maxlen)

        output = {
            "input_ids": data["input_ids"],
        }
        return output

    def __len__(self):

        return len(self.sents_src)

    @staticmethod
    def collate_fn(batch):
        def padding(indice, max_length, pad_idx=0):
            pad_indice = [
                item + [pad_idx] * max(0, max_length - len(item)) for item in indice
            ]
            return torch.tensor(pad_indice)

        input_ids = [data["input_ids"] for data in batch]
        max_length = max([len(t) for t in input_ids])
        input_ids = padding(input_ids, max_length)

        data = {
            "input_ids": input_ids,
            "labels": input_ids
        }
        return data

sents_src, sents_tgt = read_file()
data_len = len(sents_tgt)
train_size = int(data_len * 0.8)

train_src = sents_src[:train_size][:2000]
train_tgt = sents_tgt[:train_size][:2000]

val_src = sents_src[train_size:]
val_tgt = sents_tgt[train_size:]

train_dataset = GPT2Seq2seqDataset(train_src,
                                   train_tgt,
                                   tokenizer=tokenizer,
                                   maxlen=maxlen)
val_dataset = GPT2Seq2seqDataset(val_src,
                                 val_tgt,
                                 tokenizer=tokenizer,
                                 maxlen=maxlen)

# optimizer = torch.optim.Adam(model.parameters(),
#                              lr=1e-5,
#                              weight_decay=1e-5)
trainer.train(model,
              train_dataset=train_dataset,
            #   valid_dataset=val_dataset,
              collate_fn=GPT2Seq2seqDataset.collate_fn,
            #   optimizer=optimizer,
              )<|MERGE_RESOLUTION|>--- conflicted
+++ resolved
@@ -1,12 +1,8 @@
 # Copyright © 2022 BAAI. All rights reserved.
 #
 # Licensed under the Apache License, Version 2.0 (the "License")
-<<<<<<< HEAD
-import os
-=======
 import sys
 sys.path.append('/share/project/liuguang/flagai-internal')
->>>>>>> 4b8ebddc
 import torch
 import os
 from torch.utils.data import Dataset
@@ -47,7 +43,7 @@
 cur_dir = os.path.dirname(os.path.abspath(__file__))
 src_dir = cur_dir + '/data/train.src'
 tgt_dir = cur_dir + '/data/train.tgt'
-model_dir = "./checkpoints/"
+model_dir = "./state_dict/"
 os.makedirs(model_dir, exist_ok=True)
 maxlen = 1024
 auto_loader = AutoLoader(
