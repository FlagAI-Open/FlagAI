--- conflicted
+++ resolved
@@ -1,10 +1,7 @@
-<<<<<<< HEAD
-
-=======
 # Copyright © 2022 BAAI. All rights reserved.
 #
 # Licensed under the Apache License, Version 2.0 (the "License")
->>>>>>> d6c9a219
+
 from flagai.data.tokenizer import GLMLargeChTokenizer
 from flagai.model.glm_model import GLMForSeq2Seq
 from flagai.trainer import Trainer
