--- conflicted
+++ resolved
@@ -65,8 +65,4 @@
                   collate_fn=collate_fn,
                   train_dataset=datasets[0],
                   valid_dataset=datasets[1],
-<<<<<<< HEAD
-                  metric_methods=metric_methods)
-=======
-                  metric_methods=metric_methods)
->>>>>>> 70ef5586
+                  metric_methods=metric_methods)