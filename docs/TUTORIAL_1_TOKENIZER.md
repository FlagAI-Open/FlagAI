# How to construct and use Tokenizer

## What is Tokenization?
**Tokenization** is a fundamental step in the preprocessing stage of NLP projects, 
and its purpose is to convert unstructured symbolic texts into numeric matrices,
which are suitable for machine learning systems.

In the tokenization process, a **tokenizer** is used to split natural language text 
into a sequence of semantic units called **tokens**, which are then converted into
ids by looking up the tokens in a vocabulary file. An example of tokenizing 
input text `Jack is walking a dog.` is shown below:

<div align=center><img src="img/tokenizer_example_1.png" width="500px"></div>

It is noticeable that different tokenizers can have different ways to split text,
and have different vocabulary files. 

[//]: # (An introduction to those algorithms can be viewed [here]&#40;tokenization.md&#41;.)




## Loading a tokenizer
```python
from flagai.data.tokenizer import Tokenizer
model_name = "GLM-large-en"
tokenizer = Tokenizer.from_pretrained(model_name) # Load tokenizer 
```
<<<<<<< HEAD
At this step, the vocab files from Modelhub will be automatically downloaded to the path specified in `cache_dir` parameter. It is set to `~/.cache/FlagAI/{model_name}` directory under the tokenizer file in default.  
=======
At this step, the vocab files from Modelhub will be automatically downloaded to the path specified in `cache_dir` parameter. It is set to `./checkpoints/{model_name}` directory in default.  
>>>>>>> a9a4e91e

## Applying a tokenizer
The tokenizer can be used to encode text to a list of token IDs, as well as decoding the token IDs to the original text. 
```python
text = "Jack is walking a dog."                  # Input text
encoded_ids = tokenizer.EncodeAsIds(text)        # Convert text string to a list of token ids
# Now encoded_ids = [2990, 2003, 3788, 1037, 3899, 1012]
recoverd_text = tokenizer.DecodeIds(encoded_ids) # Recover text string
# recovered_text should be the same as text
```
## Creating your own tokenizer
Different tokenizers has different vocabulary and different ways to split text. To suit your project, sometimes it is significant to create a new tokenizer, and how to implement that is given below: 
### 1. Create a package under `/flagai/tokenizer`

### 2. Wrap the tokenizer from huggingface

let's take T5 tokenizer as an example

```python
from transformers import T5Tokenizer
from ..tokenizer import Tokenizer
class T5BPETokenizer(Tokenizer):
    def __init__(self, model_type_or_path="t5-base", cache_dir=None):
        self.text_tokenizer = T5Tokenizer.from_pretrained(model_type_or_path,
                                                            cache_dir=cache_dir)
        self.text_tokenizer.max_len = int(1e12)
```
<|MERGE_RESOLUTION|>--- conflicted
+++ resolved
@@ -26,11 +26,7 @@
 model_name = "GLM-large-en"
 tokenizer = Tokenizer.from_pretrained(model_name) # Load tokenizer 
 ```
-<<<<<<< HEAD
-At this step, the vocab files from Modelhub will be automatically downloaded to the path specified in `cache_dir` parameter. It is set to `~/.cache/FlagAI/{model_name}` directory under the tokenizer file in default.  
-=======
 At this step, the vocab files from Modelhub will be automatically downloaded to the path specified in `cache_dir` parameter. It is set to `./checkpoints/{model_name}` directory in default.  
->>>>>>> a9a4e91e
 
 ## Applying a tokenizer
 The tokenizer can be used to encode text to a list of token IDs, as well as decoding the token IDs to the original text. 
