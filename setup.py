# Copyright © 2022 BAAI. All rights reserved.
#
# Licensed under the Apache License, Version 2.0 (the "License")
from setuptools import find_packages, setup

setup(
    name="flagai",
<<<<<<< HEAD
    version="v1.1.3",
=======
    version="v1.1.2",
>>>>>>> 3e66bf82
    description="FlagAI aims to help researchers and developers to freely train and test large-scale models for NLP tasks.",
    long_description=open("README.md", encoding="utf-8").read(),
    long_description_content_type="text/markdown",
    author="BAAI-Open",
    author_email="open@baai.ac.cn",
    url="https://github.com/BAAI-Open/FlagAI",
    packages=find_packages(exclude="tests"),  # same as name
    license="Apache 2.0",
    include_package_data=True,
    python_requires=">=3.8",
    install_requires=[
        'nltk==3.6.7',
        'sentencepiece==0.1.96',
        'boto3==1.21.42',
        'pandas==1.3.5',
        'jieba==0.42.1',
        'scikit-learn==1.0.2',
        'tensorboard==2.9.0',
        'transformers==4.20.1',
        'datasets==2.0.0',
        'setuptools==59.5.0',
        'protobuf==3.20.1',
    ]
)<|MERGE_RESOLUTION|>--- conflicted
+++ resolved
@@ -5,11 +5,8 @@
 
 setup(
     name="flagai",
-<<<<<<< HEAD
     version="v1.1.3",
-=======
-    version="v1.1.2",
->>>>>>> 3e66bf82
+
     description="FlagAI aims to help researchers and developers to freely train and test large-scale models for NLP tasks.",
     long_description=open("README.md", encoding="utf-8").read(),
     long_description_content_type="text/markdown",
