--- conflicted
+++ resolved
@@ -5,13 +5,8 @@
 
 setup(
     name="flagai",
-<<<<<<< HEAD
     version="v1.3.1",
     description="FlagAI aims to help researchers and developers to freely train and test large-scale models for NLP tasks.",
-=======
-    version="v1.3.0",
-    description="FlagAI aims to help researchers and developers to freely train and test large-scale models for NLP/CV/VL tasks.",
->>>>>>> e57557d5
     long_description=open("README.md", encoding="utf-8").read(),
     long_description_content_type="text/markdown",
     author="FlagAI-Open",
