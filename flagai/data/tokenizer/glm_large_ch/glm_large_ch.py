"""
from https://github.com/openai/gpt-2/, changed for chinese
"""
import json
import os
import sentencepiece as spm
from flagai.model.file_utils import _get_model_id, _get_vocab_path
"""
SentencePiece is an unsupervised text tokenizer and detokenizer mainly for Neural Network-based text generation 
systems where the vocabulary size is predetermined prior to the neural model training. SentencePiece implements 
subword units (e.g., byte-pair-encoding (BPE) [Sennrich et al.]) and unigram language model [Kudo.]) with the 
extension of direct training from raw sentences. SentencePiece allows us to make a purely end-to-end 
system that does not depend on language-specific pre/postprocessing.
https://github.com/google/sentencepiece

pip install sentencepiece

or  git clone https://github.com/google/sentencepiece.git
python setup.py install

"""
PRETRAINED_MODEL_FILE = "vocabs/cog-pretrain.model"


def get_pairs(word):
    pairs = set()
    prev_char = word[0]
    for char in word[1:]:
        pairs.add((prev_char, char))
        prev_char = char
    return pairs


class Encoder:

    def __init__(self, encoder, bpe_merges):
        self.encoder = encoder
        self.decoder = {v: k for k, v in self.encoder.items()}
        self.bpe_ranks = dict(zip(bpe_merges, range(len(bpe_merges))))
        self.cache = {}
        self.max_len = 0

    def bpe(self, token):
        if token in self.cache:
            return self.cache[token]
        word = tuple(token)
        pairs = get_pairs(word)
        if not pairs:
            return token

        while True:
            bigram = min(
                pairs, key=lambda pair: self.bpe_ranks.get(pair, float('inf')))
            if bigram not in self.bpe_ranks:
                break
            first, second = bigram
            new_word = []
            i = 0
            while i < len(word):
                try:
                    j = word.index(first, i)
                    new_word.extend(word[i:j])
                    i = j
                except:
                    new_word.extend(word[i:])
                    break

                if word[i] == first and i < len(word) - 1 and word[
                        i + 1] == second:
                    new_word.append(first + second)
                    i += 2
                else:
                    new_word.append(word[i])
                    i += 1
            new_word = tuple(new_word)
            word = new_word
            if len(word) == 1:
                break
            else:
                pairs = get_pairs(word)
        word = ' '.join(word)
        self.cache[token] = word
        return word

    def encode(self, text):
        return [self.encoder.get(token, 1) for token in self.tokenize(text)]

    def decode(self, tokens):
        text = ''.join([self.decoder[token] for token in tokens])
        return text

    def tokenize(self, text):
        bpe_tokens = []
        bpe_tokens.extend(bpe_token for bpe_token in self.bpe(text).split(' '))
        return bpe_tokens

    def convert_tokens_to_ids(self, tokens):
        return [self.encoder.get(token, 1) for token in tokens]


class Encoder_SP:

    def __init__(self, model_path):
        self.sp = spm.SentencePieceProcessor()
        self.sp.Load(model_path)

    def encode(self, text):
        """
        text="...."
        """
        return self.sp.EncodeAsIds(text)

    def decode(self, tokens):
        """
        tokens=[x1,x2,...]
        """
        text = [int(token) for token in tokens]
        # print(text)
        return self.sp.DecodeIds(text)

    def tokenize(self, text):
        return self.sp.EncodeAsPieces(text)

    def convert_tokens_to_ids(self, tokens):
        return [self.sp.PieceToId(token) for token in tokens]

    def convert_token_to_id(self, token):
        return self.sp.PieceToId(token)

    def convert_id_to_token(self, idx):
        return self.sp.IdToPiece(idx)


def get_encoder(encoder_file, bpe_file):
    if encoder_file == None:
        filepath, filename = os.path.join(os.path.dirname(__file__),
                                          'vocabs'), 'cog-pretrain.model'
        shotname, extension = os.path.splitext(filename)
        encoder_file = os.path.join(filepath, filename)
    else:
        filepath, filename = os.path.split(encoder_file)
        shotname, extension = os.path.splitext(filename)

    if (".model" == extension) and (bpe_file == ""):
        return Encoder_SP(encoder_file)
    else:
        with open(encoder_file, 'r', encoding="utf-8") as f:
            encoder = json.load(f)
        with open(bpe_file, 'r', encoding="utf-8") as f:
            bpe_data = f.read()
        bpe_merges = [
            tuple(merge_str.split())
            for merge_str in bpe_data.split('\n')[1:-1]
        ]
        return Encoder(
            encoder=encoder,
            bpe_merges=bpe_merges,
        )


def from_pretrained(pretrained_model_file=None):
    vocab_file = 'cog-pretrain.vocab'
    model_file = 'cog-pretrain.model'
    if pretrained_model_file is None:
        cache_dir = os.path.join(os.path.dirname(__file__), 'vocabs')
        model_id = _get_model_id("glm_large_ch")
        _get_vocab_path(cache_dir, vocab_file, model_id, rank=0)
        _get_vocab_path(cache_dir, model_file, model_id, rank=0)
<<<<<<< HEAD
    
=======

>>>>>>> 257350df
    return get_encoder(pretrained_model_file, "")<|MERGE_RESOLUTION|>--- conflicted
+++ resolved
@@ -166,9 +166,4 @@
         model_id = _get_model_id("glm_large_ch")
         _get_vocab_path(cache_dir, vocab_file, model_id, rank=0)
         _get_vocab_path(cache_dir, model_file, model_id, rank=0)
-<<<<<<< HEAD
-    
-=======
-
->>>>>>> 257350df
     return get_encoder(pretrained_model_file, "")