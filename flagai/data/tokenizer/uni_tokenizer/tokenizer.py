# Copyright © 2022 BAAI. All rights reserved.
#
# Licensed under the Apache License, Version 2.0 (the "License")
# coding=utf-8
# Copyright (c) 2019, NVIDIA CORPORATION.  All rights reserved.
#
# Licensed under the Apache License, Version 2.0 (the "License");
# you may not use this file except in compliance with the License.
# You may obtain a copy of the License at
#
#     http://www.apache.org/licenses/LICENSE-2.0
#
# Unless required by applicable law or agreed to in writing, software
# distributed under the License is distributed on an "AS IS" BASIS,
# WITHOUT WARRANTIES OR CONDITIONS OF ANY KIND, either express or implied.
# See the License for the specific language governing permissions and
# limitations under the License.
"""Utilities for using and training tokenizers (char, wordpiece, sentencepiece)"""
# from collections import namedtuple
# import itertools

import itertools
import logging
import torch 
logger = logging.getLogger(__name__)
from flagai.data.tokenizer.tokenizer import CommandToken
from flagai.data.tokenizer.uni_tokenizer.wp_tokenizer import WordpieceTokenizer
from flagai.data.tokenizer.uni_tokenizer.bpe_tokenizer import BPETokenizer, MMBPETokenizer
from flagai.data.tokenizer.uni_tokenizer.sp_tokenizer import SentencePieceTokenizer
from flagai.data.tokenizer.uni_tokenizer.base_tokenizer import BaseTokenizer
from flagai.data.tokenizer.uni_tokenizer.diffusion_bert_tokenizer import FullTokenizer
from typing import List, Union, Optional
import unicodedata


def is_control(ch):
    """
    https://en.wikipedia.org/wiki/Control_character
    https://www.fileformat.info/info/unicode/category/Cc/index.htm
    https://www.fileformat.info/info/unicode/category/Cf/index.htm
    """
    return unicodedata.category(ch) in ('Cc', 'Cf')


class Tokenizer(BaseTokenizer):

    def __init__(self,
                 add_block_symbols=True,
                 add_sentinel_token=0,
                 add_task_mask=True,
                 add_decoder_mask=False,
<<<<<<< HEAD
                 fix_command_token=False,
                 pre_tokenizer=None,
                 special_tokens=['cls','pad','unk','eos','bos','sep'],
=======
                 fix_command_token=True,
>>>>>>> 523bb615
                 **kwargs):
        super().__init__(**kwargs)

        if self.tokenizer_class == "wp":
            if self.tokenizer_model_name.lower().endswith("ch"):
                self.text_tokenizer = WordpieceTokenizer(self.vocab_file,
                                                         is_ch=True)
            elif self.tokenizer_model_name.lower().startswith('clip-cn'):
                self.text_tokenizer = FullTokenizer(self.vocab_file)
            else:
                self.text_tokenizer = WordpieceTokenizer(self.vocab_file)
        elif self.tokenizer_class == "bpe":
            if self.tokenizer_model_name.lower().startswith('clip'):
                self.text_tokenizer = MMBPETokenizer(self.vocab_file,
                                                     self.merges_file)
            else:
                self.text_tokenizer = BPETokenizer(self.vocab_file,
                                                   self.merges_file)
        elif self.tokenizer_class == "sp":
<<<<<<< HEAD
            if self.tokenizer_model_name.lower().startswith('cpm'):
                from flagai.data.tokenizer.cpm_1.cpm1_tokenizer import CPMTokenizer
                self.text_tokenizer = CPMTokenizer(self.vocab_file, self.sp_model_file)
            elif self.tokenizer_model_name.lower().startswith('cpm3'):
                from flagai.data.tokenizer.cpm_3.cpm3_tokenizer import CPMTokenizer
                self.text_tokenizer = CPMTokenizer(self.tokenizer_json_file, self.sp_model_file)                
            else:
                self.text_tokenizer = SentencePieceTokenizer(self.sp_model_file)
=======
            self.text_tokenizer = SentencePieceTokenizer(self.sp_model_file)
>>>>>>> 523bb615
        else:
            raise NotImplementedError("cannot assign a tokenize class")

        self.is_glm = self.tokenizer_model_name.lower().startswith('glm')
        # self.is_clip = self.tokenizer_model_name.startswith('clip')
        self.num_tokens = self.text_tokenizer.vocab_size
<<<<<<< HEAD
        # import pdb;pdb.set_trace()
        try:
            with open(self.special_tokens_map, encoding='utf8') as file: dct=json.load(file)
            sp_tokens = [(k.replace("_token",""),v['content']) for k,v in dct.items()]
        except FileNotFoundError:
            dct = None
            sp_tokens = []
            for tk in special_tokens:
                res = self.search_special(tk)
                if res:
                    sp_tokens += [(tk, res)]
        self._command_tokens = [CommandToken(e[0], e[1], self.text_tokenizer.convert_token_to_id(e[1])) for e in sp_tokens]

        if self.tokenizer_model_name.lower().startswith("glm"):
            if self.tokenizer_class == "wp":
                self.text_tokenizer._token_cls = "[CLS]"
                self.text_tokenizer._token_sep = "[SEP]"
                fix_command_token = False
            elif self.tokenizer_class == "sp":
                fix_command_token = True
=======

        if self.tokenizer_class == "wp":
            # set command tokens from wordpiece tokenizer values
            self.num_command_tokens = 6
            self.num_text_tokens = self.num_tokens - 5
            self.num_type_tokens = 2
            self.token_start_id = None
            self.token_end_id = None
            self.token_pad_id = None
            try:
>>>>>>> 523bb615
                self._command_tokens = [
                    CommandToken(
                        'pad', '[PAD]',
                        self.text_tokenizer.convert_token_to_id('[PAD]')),
                    CommandToken(
                        'cls', '[CLS]',
                        self.text_tokenizer.convert_token_to_id('[CLS]')),
                    CommandToken(
                        'MASK', '[MASK]',
                        self.text_tokenizer.convert_token_to_id('[MASK]')),
                    CommandToken(
                        'unk', '[UNK]',
                        self.text_tokenizer.convert_token_to_id('[UNK]')),
                    CommandToken(
                        'sep', '[SEP]',
                        self.text_tokenizer.convert_token_to_id('[SEP]')),
                    CommandToken(
                        'eos', '[PAD]',
                        self.text_tokenizer.convert_token_to_id('[PAD]')),
                ]
                self.token_start_id = self.text_tokenizer.convert_token_to_id(
                    '[CLS]')
                self.token_end_id = self.text_tokenizer.convert_token_to_id(
                    '[SEP]')
                self.token_pad_id = self.text_tokenizer.convert_token_to_id(
                    '[PAD]')
                self.text_tokenizer._token_cls = "[CLS]"
                self.text_tokenizer._token_sep = "[SEP]"

            except KeyError:
                self._command_tokens = [
                    CommandToken(
                        'pad', '[PAD]',
                        self.text_tokenizer.convert_token_to_id('<pad>')),
                    CommandToken(
                        'cls', '[CLS]',
                        self.text_tokenizer.convert_token_to_id('<s>')),
                    CommandToken(
                        'MASK', '[MASK]',
                        self.text_tokenizer.convert_token_to_id('<mask>')),
                    CommandToken(
                        'unk', '[UNK]',
                        self.text_tokenizer.convert_token_to_id('<unk>')),
                    CommandToken(
                        'sep', '[SEP]',
                        self.text_tokenizer.convert_token_to_id('<sep>')),
                    CommandToken(
                        'eos', '[PAD]',
                        self.text_tokenizer.convert_token_to_id('</s>')),
                ]
                self.token_start_id = self.text_tokenizer.convert_token_to_id(
                    '<s>')
                self.token_end_id = self.text_tokenizer.convert_token_to_id(
                    '</s>')
                self.token_pad_id = self.text_tokenizer.convert_token_to_id(
                    '<pad>')
                self.text_tokenizer._token_cls = "<s>"
                self.text_tokenizer._token_sep = "</s>"
            if add_block_symbols:
                self.add_command_token('sop', '<|startofpiece|>')
                self.add_command_token('eop', '<|endofpiece|>',)
                if add_task_mask:
                    self.add_command_token('gMASK', '[gMASK]')
                    self.add_command_token('sMASK', '[sMASK]')
                if add_decoder_mask:
                    self.add_command_token('dBLOCK', '[dBLOCK]')
            if add_sentinel_token > 0:
                for i in range(1, add_sentinel_token):
                    self.add_command_token(f'MASK{i}', f'[MASK{i}]')
                    self.add_command_token(f'sop{i}', f'<|startofpiece{i}|>')
        elif self.tokenizer_class == "bpe":
            if self.tokenizer_model_name.lower().startswith('roberta'):
                self.num_command_tokens = 6
                self.num_text_tokens = self.num_tokens - 3
                self._command_tokens = [
                    CommandToken(
                        'pad', '<|endoftext|>',
                        self.text_tokenizer.convert_token_to_id('</s>')),
                    CommandToken(
                        'eos', '<|endoftext|>',
                        self.text_tokenizer.convert_token_to_id('</s>')),
                    CommandToken(
                        'sep', '[SEP]',
                        self.text_tokenizer.convert_token_to_id('</s>')),
                    CommandToken(
                        'cls', '[CLS]',
                        self.text_tokenizer.convert_token_to_id('<s>')),
                    CommandToken(
                        'MASK',
                        '[MASK]',
                        self.text_tokenizer.convert_token_to_id('<mask>'),
                        lstrip=True),
                    CommandToken(
                        'unk', '[UNK]',
                        self.text_tokenizer.convert_token_to_id('<unk>'))
                ]
                if add_block_symbols:
                    self._command_tokens.extend([
                        CommandToken('sop', '<|startofpiece|>',
                                     self.num_tokens),
                        CommandToken('eop', '<|endofpiece|>',
                                     self.num_tokens + 1)
                    ])
                    self.num_tokens += 2
                    self.num_command_tokens += 2
                self.token_end_id = self.text_tokenizer.convert_token_to_id(
                    '</s>')
            elif self.tokenizer_model_name.lower().startswith('clip'):
                self.num_command_tokens = 2
                self._command_tokens = [
                    CommandToken(
                        'sot', '<start_of_text>',
                        self.text_tokenizer.convert_token_to_id('</s>')),
                    CommandToken(
                        'eot', '<end_of_text>',
                        self.text_tokenizer.convert_token_to_id('</s>')),
                ]
                self.num_tokens += self.num_command_tokens
                self.token_end_id = self.text_tokenizer.convert_token_to_id(
                    '</s>')
            else:
                self.num_command_tokens = 2
                self.num_text_tokens = self.num_tokens - 1
                self._command_tokens = [
                    CommandToken(
                        'pad', '<|endoftext|>',
                        self.text_tokenizer.convert_token_to_id(
                            '<|endoftext|>')),
                    CommandToken(
                        'eos', '<|endoftext|>',
                        self.text_tokenizer.convert_token_to_id(
                            '<|endoftext|>'))
                ]
                self.token_end_id = self.text_tokenizer.convert_token_to_id(
                    '<|endoftext|>')
                if add_block_symbols:
                    if self.tokenizer_model_name.lower().startswith('glm'):
                        unk_token_id = self.num_tokens + 5
                        cls_token_id = self.num_tokens + 2
                        num_tokens_to_add = 5
                    else:
                        unk_token_id = self.text_tokenizer.convert_token_to_id(
                            '<|endoftext|>')
                        cls_token_id = self.text_tokenizer.convert_token_to_id(
                            '<|endoftext|>')
                        num_tokens_to_add = 4
                    self._command_tokens.extend([
                        CommandToken('sop', '<|startofpiece|>',
                                     self.num_tokens),
                        CommandToken('eop', '<|endofpiece|>',
                                     self.num_tokens + 1),
                        CommandToken('cls', '[CLS]', cls_token_id),
                        CommandToken('MASK',
                                     '[MASK]',
                                     self.num_tokens + 3,
                                     lstrip=True),
                        CommandToken('sep', '[SEP]', self.num_tokens + 4),
                        CommandToken('unk', '[UNK]', unk_token_id)
                    ])
                    self.num_tokens += num_tokens_to_add
                    self.num_command_tokens += 6

            if add_block_symbols:
                if add_task_mask:
                    self._command_tokens.extend([
                        CommandToken('gMASK',
                                     '[gMASK]',
                                     self.num_tokens,
                                     lstrip=True),
                        CommandToken('sMASK',
                                     '[sMASK]',
                                     self.num_tokens + 1,
                                     lstrip=True)
                    ])
                    self.num_tokens += 2
                    self.num_command_tokens += 2
                if add_decoder_mask:
                    self._command_tokens.extend(
                        [CommandToken('dBLOCK', '[dBLOCK]', self.num_tokens)])
                    self.num_tokens += 1
                    self.num_command_tokens += 1

        elif self.tokenizer_class == "sp":
            self.num_command_tokens = 0
            self.num_text_tokens = self.text_tokenizer.vocab_size
            self.num_tokens = self.num_text_tokens

            if self.tokenizer_model_name.lower().startswith('glm'):
                pad_token_id = self.num_tokens
                eos_token_id = self.num_tokens
                unk_token_id = self.num_tokens + 4
            else:
                pad_token_id = self.text_tokenizer.convert_token_to_id('<pad>')
                eos_token_id = self.text_tokenizer.convert_token_to_id('</s>')
                unk_token_id = self.text_tokenizer.convert_token_to_id('<unk>')
            self._command_tokens = [
                CommandToken('pad', '<|endoftext|>', self.num_text_tokens),
                CommandToken('eos', '<|endoftext|>', self.num_text_tokens),
                CommandToken('sep', '[SEP]', self.num_text_tokens + 1),
                CommandToken('cls', '[CLS]', self.num_text_tokens + 2),
                CommandToken('MASK',
                             '[MASK]',
                             self.num_text_tokens + 3,
                             lstrip=True),
                CommandToken('unk', '[UNK]', self.num_text_tokens + 4)
            ]

            self.num_tokens += 5
            self.num_command_tokens += 6
            self.token_end_id = self.text_tokenizer.convert_token_to_id(
                '</s>')
            if add_block_symbols:
                sop_id = self.text_tokenizer.convert_token_to_id('<|startofpiece|>')
                eop_id = self.text_tokenizer.convert_token_to_id('<|endofpiece|>')
                self._command_tokens.extend([
                    CommandToken('sop', '<|startofpiece|>',
                                 self.num_tokens + 1),
                    CommandToken('eop', '<|endofpiece|>', self.num_tokens + 2)
                ])
                if fix_command_token:
                    self.num_tokens += 3
                else:
                    self.num_tokens += 2
                self.num_command_tokens += 2
                if add_task_mask:
                    if fix_command_token:
                        self._command_tokens.extend([
                            CommandToken('sMASK',
                                         '[sMASK]',
                                         self.num_tokens,
                                         lstrip=True),
                            CommandToken('gMASK',
                                         '[gMASK]',
                                         self.num_tokens + 1,
                                         lstrip=True)
                        ])
                    else:
                        self._command_tokens.extend([
                            CommandToken('gMASK',
                                         '[gMASK]',
                                         self.num_tokens,
                                         lstrip=True),
                            CommandToken('sMASK',
                                         '[sMASK]',
                                         self.num_tokens + 1,
                                         lstrip=True)
                        ])
                    self.num_tokens += 2
                    self.num_command_tokens += 2
                if add_decoder_mask:
                    self._command_tokens.extend(
                        [CommandToken('dBLOCK', '[dBLOCK]', self.num_tokens)])
                    self.num_tokens += 1
                    self.num_command_tokens += 1
        self.command_name_map = {tok.name: tok for tok in self._command_tokens}
        self.command_token_map = {
            tok.token: tok
            for tok in self._command_tokens
        }
        self.command_id_map = {tok.Id: tok for tok in self._command_tokens}
        self._command_token_tokens = list(self.command_token_map.keys())
        logger.info("All special tokens: %s", str([(k,v.Id) for k,v in self.command_name_map.items()]))

    def get_vocab(self):
        return self.text_tokenizer.get_vocab()

    def get_command_id(self, name):
        """get command token corresponding to `name`"""
        return self.command_name_map[name].Id

    def add_command_token(self, name, token):
        try:
            id = self.text_tokenizer.convert_token_to_id(token)
        except KeyError:
            id = self.num_tokens
            self.num_tokens += 1
        self._command_tokens.append(CommandToken(name, token, id))
        return
    def rematch(self, text, tokens):
        """output the mapping relation between raw text and tokenizezd text
        """
        text = text.lower()
        normalized_text, char_mapping = '', []

        for i, ch in enumerate(text):
            ch = ''.join([
                c for c in ch
                if not (ord(c) == 0 or ord(c) == 0xfffd or self._is_control(c))
            ])
            normalized_text += ch
            char_mapping.extend([i] * len(ch))

        text, token_mapping, offset = normalized_text, [], 0
        for token in tokens:
            if self._is_special(token):
                token_mapping.append([])
            else:
                token = self.stem(token)
                start = text[offset:].index(token) + offset
                end = start + len(token)
                token_mapping.append(char_mapping[start:end])
                offset = end
        return token_mapping

    @staticmethod
    def _is_control(ch):
        return unicodedata.category(ch) in ('Cc', 'Cf')

    @staticmethod
    def stem(token):
        if token[:2] == '##':
            return token[2:]
        else:
            return token

    @staticmethod
    def _is_special(ch):
        return bool(ch) and (ch[0] == '[') and (ch[-1] == ']')

    def _encode(self, text):
        tokens = self.text_tokenizer.tokenize(text)
        ids = self.text_tokenizer.convert_tokens_to_ids(tokens)
        return ids

    def convert_tokens_to_ids(self, tokens):
        res = []
        for token in tokens:
            if token in self.command_token_map:
                res.append(self.command_token_map[token].Id)
            else:
                res.append(self.text_tokenizer.convert_token_to_id(token))
        return res

    def convert_ids_to_tokens(self, ids):
        # if torch.is_tensor(ids):
        #     ids = ids.tolist()
        res = []
        for id in ids:
            if id in self.command_id_map:
                res.append(self.command_id_map[id].token)
            else:
                res.append(self.text_tokenizer.convert_id_to_token(id))
        return self.text_tokenizer.convert_ids_to_tokens(ids)

    def EncodeAsTokens(self, text, process_fn=None):
        """convert wordpiece token to Id"""
        processed_text = text
        if process_fn is not None:
            processed_text = process_fn(processed_text)
        tokens = self.text_tokenizer.tokenize(processed_text)
        return tokens

    def IdToToken(self, id):
        """convert Id to sentencpiece token"""
        if isinstance(id, (CommandToken)):
            return id.token
        if id in self.command_id_map:
            return self.command_id_map[id].token
        return self.text_tokenizer.convert_id_to_token(id)

    def TokenToId(self, token):
        """convert sentencpiece token to Id"""
        token = token.lower()
        if isinstance(token, (CommandToken)):
            return token.Id
        try:
            return self.text_tokenizer.convert_token_to_id(token)
        except KeyError:
            return self.text_tokenizer.convert_token_to_id(token.strip())

    def DecodeIds(self, ids):
        """converts ids to wordpiece tokens and joins them as a text string"""
        tokens = []     
        for id in ids:
            if id in self.command_id_map:
                tokens.append(self.command_id_map[id].token)
            else:
                try:
                    tokens.extend(
                        self.text_tokenizer.convert_ids_to_tokens([id]))
                except KeyError:
                    pass
        return self.text_tokenizer.convert_tokens_to_string(
            tokens, self.command_token_map)

    def encode(self, text):
        if hasattr(self.text_tokenizer, "encode"):
            return self.text_tokenizer.encode(text)
        return self.convert_tokens_to_ids(
            self.text_tokenizer.tokenize(text))

    def decode(self, ids):
        if hasattr(self.text_tokenizer, "decode"):
            return self.text_tokenizer.decode(ids)
        return self.DecodeIds(ids)

    def DecodeTokens(self, tokens):
        """converts wordpiece tokens to a text string"""
        return self.text_tokenizer.convert_tokens_to_string(
            tokens, self.command_token_map)

    def EncodeAsIds(self, text, process_fn=None):
        """
        encode text using text tokenizer and shift Id values for command tokens
        """
        processed_text = text
        if process_fn is not None:
            processed_text = process_fn(processed_text)

        def split_on_token(tok_extended: CommandToken, text):
            result = []
            tok = tok_extended.token
            split_text = text.split(tok)
            for i, sub_text in enumerate(split_text):
                # CommandToken can control whitespace stripping around them.
                # We use them for GPT2 and Roberta to have different behavior depending on the special token
                # Cf. https://github.com/huggingface/transformers/pull/2778
                # and https://github.com/huggingface/transformers/issues/3788
                # Strip white spaces on the right
                if tok_extended.rstrip and i > 0:
                    # A bit counter-intuitive but we strip the left of the string
                    # since tok_extended.rstrip means the special token is eating all white spaces on its right
                    sub_text = sub_text.lstrip()
                # Strip white spaces on the left
                if tok_extended.lstrip and i < len(split_text) - 1:
                    sub_text = sub_text.rstrip()  # Opposite here

                if i == 0 and not sub_text:
                    result.append(tok)
                elif i == len(split_text) - 1:
                    if sub_text:
                        result.append(sub_text)
                    else:
                        pass
                else:
                    if sub_text:
                        result.append(sub_text)
                    result.append(tok)
            return result

        def split_on_tokens(tok_list, text):
            if not text.strip():
                return []
            if not tok_list:
                return self.encode(text)

            tokenized_text = []
            text_list = [text]
            for tok in tok_list:
                tokenized_text = []
                for sub_text in text_list:
                    if sub_text not in self._command_token_tokens:
                        tokenized_text.extend(split_on_token(tok, sub_text))
                    else:
                        tokenized_text.append(sub_text)
                text_list = tokenized_text

            return list(
                itertools.chain.from_iterable(
                    (self._encode(token)
                     if token not in self._command_token_tokens else
                     [self.command_token_map[token].Id]
                     for token in tokenized_text)))

        no_split_tokens = self._command_tokens
        Ids = split_on_tokens(no_split_tokens, processed_text)
        return Ids

    def CommandTokenIds(self, exception=None):
        result = []
        for s in self._command_tokens:
            if not exception or (exception and s.name not in exception):
                result.append(s.Id)
        return (result)

    def encode_plus_non_glm(
            self,
            text,
            second_text=None,
            truncation=True,
            max_length=None,
    ):

        def get_input_ids(text):
            tokens = self.text_tokenizer.tokenize(text)
            return self.text_tokenizer.convert_tokens_to_ids(tokens)

        first_ids = get_input_ids(text)
        second_ids = get_input_ids(
            second_text) if second_text is not None else None

        return self.prepare_for_model(
            first_ids,
            pair_ids=second_ids,
            truncation=truncation,
            max_length=max_length,
        )

    def prepare_for_model(
            self,
            ids: List[int],
            pair_ids: Optional[List[int]] = None,
            add_special_tokens: bool = True,
            truncation: Union[bool, str] = True,
            max_length: Optional[int] = None,
    ):

        pair = bool(pair_ids is not None)
        len_ids = len(ids)
        len_pair_ids = len(pair_ids) if pair else 0

        encoded_inputs = {}
        total_len = len_ids + len_pair_ids + 3

        # Truncation: Handle max sequence length
        if truncation is True and (max_length is not None
                                   and total_len > max_length):
            self.truncate_sequence(
                max_length,
                ids,
                pair_ids,
                pop_index=-1,
            )

        if add_special_tokens:
            if pair_ids is not None:
                sequence = [self.get_command_id("cls")] + ids + [
                    self.token_end_id
                ] + pair_ids + [self.token_end_id]
                token_type_ids = [0] * (len(ids) + 2) + [1] * (len(pair_ids) +
                                                               1)
            else:
                sequence = [self.get_command_id("cls")
                            ] + ids + [self.token_end_id]
                token_type_ids = [0] * (len(ids) + 2)
        else:
            sequence = ids + pair_ids if pair else ids
            token_type_ids = [0] * len(ids) + ([0] *
                                               len(pair_ids) if pair else [])

        encoded_inputs["input_ids"] = sequence
        encoded_inputs["token_type_ids"] = token_type_ids
        return encoded_inputs

    def encode_plus(  # for Seq2seq
            self,
            source_text: str,
            second_text=None,
            target_text=None,
            truncation=True,
            max_length=None,
            padding=True,
    ):
        if hasattr(self.text_tokenizer, "encode_plus"):
            return self.text_tokenizer.encode_plus(source_text)
        elif not self.tokenizer_model_name.lower().startswith("glm") and not self.tokenizer_model_name.lower().startswith(
                "alm"):
            return self.encode_plus_non_glm(source_text, second_text,
                                            truncation, max_length)
<<<<<<< HEAD

        
        # elif self.tokenizer_model_name.lower().startswith("opt"):
        #     return None 
=======
>>>>>>> 523bb615
        sop_id = self.get_command_id('sop')  # start of piece
        eop_id = self.get_command_id('eop')  # end of piece
        sep_id = self.get_command_id('sep')  # seperation

        source_tokens = self.EncodeAsIds(source_text)
        if truncation and max_length:
            self.truncate_sequence(max_length - 2, source_tokens)
        source_tokens = [sop_id] + source_tokens + [sep_id]

        # no pading for consistency
        len_source = len(source_tokens)
        sop_pos = source_tokens.index(sop_id)
        loss_mask = [0] * len_source
        block_position_ids = [0] * len_source
        position_ids = list(range(len_source))

        if target_text:
            target_tokens = self.EncodeAsIds(target_text)
            if max_length:
                target_tokens_length = min(max_length - len(source_tokens), len(target_tokens))
                pad_token = self.get_command_id('pad')
                padding_length = max(0,max_length-len(source_tokens)-target_tokens_length)
                target_tokens = target_tokens[:target_tokens_length] + [pad_token for i in range(padding_length)] + [eop_id]
            else:
                target_tokens += [eop_id]
            loss_mask += [1] * len(target_tokens)
            block_position_ids += [0] * len(target_tokens)
            position_ids += [x + len_source for x in range(len(target_tokens))]
            tokens = source_tokens + target_tokens
            position_ids = [position_ids[:-1], block_position_ids[:-1]]

            sample = {
                'input_ids': tokens[:-1],
                'target_ids': tokens[1:],
                'attention_mask': sop_pos,
                'loss_mask': loss_mask[:-1],
                "position_ids": position_ids
            }
        else:
            position_ids = [position_ids, block_position_ids]
            sample = {
                'input_ids': source_tokens,
                'attention_mask': sop_pos,
                "position_ids": position_ids,
                'loss_mask': loss_mask,
            }
        return sample

    @staticmethod
    def truncate_sequence(max_length,
                          first_sequence,
                          second_sequence=None,
                          pop_index=-1):

        if second_sequence is None:
            second_sequence = []

        while True:
            total_length = len(first_sequence) + len(second_sequence)
            if total_length <= max_length:
                break
            elif len(first_sequence) > len(second_sequence):
                first_sequence.pop(pop_index)
            else:
                second_sequence.pop(pop_index)

    def tokenize_as_tensor(self, texts):
        """
        Returns the tokenized representation of given input string(s)
        Parameters
        ----------
        texts : Union[str, List[str]]
            An input string or a list of input strings to tokenize
        context_length : int
            The context length to use; all CLIP models use 77 as the context length
        Returns
        -------
        A two-dimensional tensor containing the resulting tokens, shape = [number of input strings, context_length]
        """
        sot_token = self.get_command_id('sot')
        eot_token = self.get_command_id('eot')
        return self.text_tokenizer.tokenize(texts,
                                            sot_token=sot_token,
                                            eot_token=eot_token)

    def tokenize(self, text, maxlen=None, add_spatial_tokens=False):
        tokens = self.text_tokenizer.tokenize(text)

        if add_spatial_tokens:
            tokens.insert(0, self.get_command_id('cls'))
            tokens.append(self.get_command_id('sep'))

        if maxlen is not None:
            index = int(self.get_command_id('sep') is not None) + 1
            self.truncate_sequence(maxlen, tokens, pop_index=-index)
        return tokens

    def search_special(self, name):
        if name == "cls":
            if self.check_special('<s>'): return '<s>'
            elif self.check_special('[CLS]'): return '[CLS]'
        elif name == "pad":
            if self.check_special('<pad>'): return '<pad>'
            elif self.check_special('[PAD]'): return '[PAD]'
            elif self.check_special('<|endoftext|>'): return '<|endoftext|>'
        elif name == "eos":
            if self.check_special('</s>'): return '</s>'
            elif self.check_special('|endoftext|'): return '|endoftext|'
            elif self.check_special('[PAD]'): return '[PAD]'
        elif name == "sep":
            if self.check_special('<sep>'): return '<sep>'
            elif self.check_special('[SEP]'): return '[SEP]'
        elif name == "unk":
            if self.check_special('<unk>'): return '<unk>'
            elif self.check_special('[UNK]'): return '[UNK]'
        elif name == "bos":
            if self.check_special('</s>'): return '</s>'    
        return None       

    def check_special(self, tk):
        try:
            self.text_tokenizer.convert_token_to_id(tk)
            return True 
        except KeyError:
            return False<|MERGE_RESOLUTION|>--- conflicted
+++ resolved
@@ -31,6 +31,7 @@
 from flagai.data.tokenizer.uni_tokenizer.diffusion_bert_tokenizer import FullTokenizer
 from typing import List, Union, Optional
 import unicodedata
+import json
 
 
 def is_control(ch):
@@ -49,13 +50,9 @@
                  add_sentinel_token=0,
                  add_task_mask=True,
                  add_decoder_mask=False,
-<<<<<<< HEAD
                  fix_command_token=False,
                  pre_tokenizer=None,
-                 special_tokens=['cls','pad','unk','eos','bos','sep'],
-=======
-                 fix_command_token=True,
->>>>>>> 523bb615
+                 special_tokens=['cls','pad','unk','eos','sep','mask'],
                  **kwargs):
         super().__init__(**kwargs)
 
@@ -75,7 +72,6 @@
                 self.text_tokenizer = BPETokenizer(self.vocab_file,
                                                    self.merges_file)
         elif self.tokenizer_class == "sp":
-<<<<<<< HEAD
             if self.tokenizer_model_name.lower().startswith('cpm'):
                 from flagai.data.tokenizer.cpm_1.cpm1_tokenizer import CPMTokenizer
                 self.text_tokenizer = CPMTokenizer(self.vocab_file, self.sp_model_file)
@@ -84,17 +80,17 @@
                 self.text_tokenizer = CPMTokenizer(self.tokenizer_json_file, self.sp_model_file)                
             else:
                 self.text_tokenizer = SentencePieceTokenizer(self.sp_model_file)
-=======
-            self.text_tokenizer = SentencePieceTokenizer(self.sp_model_file)
->>>>>>> 523bb615
         else:
             raise NotImplementedError("cannot assign a tokenize class")
 
         self.is_glm = self.tokenizer_model_name.lower().startswith('glm')
         # self.is_clip = self.tokenizer_model_name.startswith('clip')
         self.num_tokens = self.text_tokenizer.vocab_size
-<<<<<<< HEAD
-        # import pdb;pdb.set_trace()
+        if self.tokenizer_model_name.startswith('cpm'):
+            special_tokens.append('eod')
+        if self.tokenizer_model_name.startswith('opt'):
+            special_tokens.append('bos')
+        
         try:
             with open(self.special_tokens_map, encoding='utf8') as file: dct=json.load(file)
             sp_tokens = [(k.replace("_token",""),v['content']) for k,v in dct.items()]
@@ -106,7 +102,6 @@
                 if res:
                     sp_tokens += [(tk, res)]
         self._command_tokens = [CommandToken(e[0], e[1], self.text_tokenizer.convert_token_to_id(e[1])) for e in sp_tokens]
-
         if self.tokenizer_model_name.lower().startswith("glm"):
             if self.tokenizer_class == "wp":
                 self.text_tokenizer._token_cls = "[CLS]"
@@ -114,272 +109,51 @@
                 fix_command_token = False
             elif self.tokenizer_class == "sp":
                 fix_command_token = True
-=======
-
-        if self.tokenizer_class == "wp":
-            # set command tokens from wordpiece tokenizer values
-            self.num_command_tokens = 6
-            self.num_text_tokens = self.num_tokens - 5
-            self.num_type_tokens = 2
-            self.token_start_id = None
-            self.token_end_id = None
-            self.token_pad_id = None
-            try:
->>>>>>> 523bb615
                 self._command_tokens = [
-                    CommandToken(
-                        'pad', '[PAD]',
-                        self.text_tokenizer.convert_token_to_id('[PAD]')),
-                    CommandToken(
-                        'cls', '[CLS]',
-                        self.text_tokenizer.convert_token_to_id('[CLS]')),
-                    CommandToken(
-                        'MASK', '[MASK]',
-                        self.text_tokenizer.convert_token_to_id('[MASK]')),
-                    CommandToken(
-                        'unk', '[UNK]',
-                        self.text_tokenizer.convert_token_to_id('[UNK]')),
-                    CommandToken(
-                        'sep', '[SEP]',
-                        self.text_tokenizer.convert_token_to_id('[SEP]')),
-                    CommandToken(
-                        'eos', '[PAD]',
-                        self.text_tokenizer.convert_token_to_id('[PAD]')),
+                    CommandToken('pad', '<|endoftext|>', self.num_tokens),
+                    CommandToken('eos', '<|endoftext|>', self.num_tokens),
+                    CommandToken('sep', '[SEP]', self.num_tokens + 1),
+                    CommandToken('cls', '[CLS]', self.num_tokens + 2),
+                    CommandToken('mask', '[MASK]', self.num_tokens + 3, lstrip=True),
+                    CommandToken('unk', '[UNK]', self.num_tokens + 4)
                 ]
-                self.token_start_id = self.text_tokenizer.convert_token_to_id(
-                    '[CLS]')
-                self.token_end_id = self.text_tokenizer.convert_token_to_id(
-                    '[SEP]')
-                self.token_pad_id = self.text_tokenizer.convert_token_to_id(
-                    '[PAD]')
-                self.text_tokenizer._token_cls = "[CLS]"
-                self.text_tokenizer._token_sep = "[SEP]"
-
-            except KeyError:
+                self.num_tokens += 6
+            elif self.tokenizer_class == "bpe":
                 self._command_tokens = [
-                    CommandToken(
-                        'pad', '[PAD]',
-                        self.text_tokenizer.convert_token_to_id('<pad>')),
-                    CommandToken(
-                        'cls', '[CLS]',
-                        self.text_tokenizer.convert_token_to_id('<s>')),
-                    CommandToken(
-                        'MASK', '[MASK]',
-                        self.text_tokenizer.convert_token_to_id('<mask>')),
-                    CommandToken(
-                        'unk', '[UNK]',
-                        self.text_tokenizer.convert_token_to_id('<unk>')),
-                    CommandToken(
-                        'sep', '[SEP]',
-                        self.text_tokenizer.convert_token_to_id('<sep>')),
-                    CommandToken(
-                        'eos', '[PAD]',
-                        self.text_tokenizer.convert_token_to_id('</s>')),
+                CommandToken('pad', '<|endoftext|>',
+                             self.text_tokenizer.encoder['<|endoftext|>']),
+                CommandToken('eos', '<|endoftext|>',
+                             self.text_tokenizer.encoder['<|endoftext|>'])
                 ]
-                self.token_start_id = self.text_tokenizer.convert_token_to_id(
-                    '<s>')
-                self.token_end_id = self.text_tokenizer.convert_token_to_id(
-                    '</s>')
-                self.token_pad_id = self.text_tokenizer.convert_token_to_id(
-                    '<pad>')
-                self.text_tokenizer._token_cls = "<s>"
-                self.text_tokenizer._token_sep = "</s>"
+                self._command_tokens.extend([
+                    CommandToken('sop', '<|startofpiece|>', self.num_tokens),
+                    CommandToken('eop', '<|endofpiece|>', self.num_tokens + 1),
+                    CommandToken('cls', '[CLS]', self.num_tokens + 2),
+                    CommandToken('mask',
+                                '[MASK]',
+                                self.num_tokens + 3,
+                                lstrip=True),
+                    CommandToken('sep', '[SEP]', self.num_tokens + 4),
+                    CommandToken('unk', '[UNK]', self.num_tokens + 5)
+                ])
+                self.num_tokens += 6
             if add_block_symbols:
-                self.add_command_token('sop', '<|startofpiece|>')
-                self.add_command_token('eop', '<|endofpiece|>',)
-                if add_task_mask:
-                    self.add_command_token('gMASK', '[gMASK]')
-                    self.add_command_token('sMASK', '[sMASK]')
-                if add_decoder_mask:
-                    self.add_command_token('dBLOCK', '[dBLOCK]')
-            if add_sentinel_token > 0:
-                for i in range(1, add_sentinel_token):
-                    self.add_command_token(f'MASK{i}', f'[MASK{i}]')
-                    self.add_command_token(f'sop{i}', f'<|startofpiece{i}|>')
-        elif self.tokenizer_class == "bpe":
-            if self.tokenizer_model_name.lower().startswith('roberta'):
-                self.num_command_tokens = 6
-                self.num_text_tokens = self.num_tokens - 3
-                self._command_tokens = [
-                    CommandToken(
-                        'pad', '<|endoftext|>',
-                        self.text_tokenizer.convert_token_to_id('</s>')),
-                    CommandToken(
-                        'eos', '<|endoftext|>',
-                        self.text_tokenizer.convert_token_to_id('</s>')),
-                    CommandToken(
-                        'sep', '[SEP]',
-                        self.text_tokenizer.convert_token_to_id('</s>')),
-                    CommandToken(
-                        'cls', '[CLS]',
-                        self.text_tokenizer.convert_token_to_id('<s>')),
-                    CommandToken(
-                        'MASK',
-                        '[MASK]',
-                        self.text_tokenizer.convert_token_to_id('<mask>'),
-                        lstrip=True),
-                    CommandToken(
-                        'unk', '[UNK]',
-                        self.text_tokenizer.convert_token_to_id('<unk>'))
-                ]
-                if add_block_symbols:
-                    self._command_tokens.extend([
-                        CommandToken('sop', '<|startofpiece|>',
-                                     self.num_tokens),
-                        CommandToken('eop', '<|endofpiece|>',
-                                     self.num_tokens + 1)
-                    ])
-                    self.num_tokens += 2
-                    self.num_command_tokens += 2
-                self.token_end_id = self.text_tokenizer.convert_token_to_id(
-                    '</s>')
-            elif self.tokenizer_model_name.lower().startswith('clip'):
-                self.num_command_tokens = 2
-                self._command_tokens = [
-                    CommandToken(
-                        'sot', '<start_of_text>',
-                        self.text_tokenizer.convert_token_to_id('</s>')),
-                    CommandToken(
-                        'eot', '<end_of_text>',
-                        self.text_tokenizer.convert_token_to_id('</s>')),
-                ]
-                self.num_tokens += self.num_command_tokens
-                self.token_end_id = self.text_tokenizer.convert_token_to_id(
-                    '</s>')
-            else:
-                self.num_command_tokens = 2
-                self.num_text_tokens = self.num_tokens - 1
-                self._command_tokens = [
-                    CommandToken(
-                        'pad', '<|endoftext|>',
-                        self.text_tokenizer.convert_token_to_id(
-                            '<|endoftext|>')),
-                    CommandToken(
-                        'eos', '<|endoftext|>',
-                        self.text_tokenizer.convert_token_to_id(
-                            '<|endoftext|>'))
-                ]
-                self.token_end_id = self.text_tokenizer.convert_token_to_id(
-                    '<|endoftext|>')
-                if add_block_symbols:
-                    if self.tokenizer_model_name.lower().startswith('glm'):
-                        unk_token_id = self.num_tokens + 5
-                        cls_token_id = self.num_tokens + 2
-                        num_tokens_to_add = 5
-                    else:
-                        unk_token_id = self.text_tokenizer.convert_token_to_id(
-                            '<|endoftext|>')
-                        cls_token_id = self.text_tokenizer.convert_token_to_id(
-                            '<|endoftext|>')
-                        num_tokens_to_add = 4
-                    self._command_tokens.extend([
-                        CommandToken('sop', '<|startofpiece|>',
-                                     self.num_tokens),
-                        CommandToken('eop', '<|endofpiece|>',
-                                     self.num_tokens + 1),
-                        CommandToken('cls', '[CLS]', cls_token_id),
-                        CommandToken('MASK',
-                                     '[MASK]',
-                                     self.num_tokens + 3,
-                                     lstrip=True),
-                        CommandToken('sep', '[SEP]', self.num_tokens + 4),
-                        CommandToken('unk', '[UNK]', unk_token_id)
-                    ])
-                    self.num_tokens += num_tokens_to_add
-                    self.num_command_tokens += 6
-
-            if add_block_symbols:
-                if add_task_mask:
-                    self._command_tokens.extend([
-                        CommandToken('gMASK',
-                                     '[gMASK]',
-                                     self.num_tokens,
-                                     lstrip=True),
-                        CommandToken('sMASK',
-                                     '[sMASK]',
-                                     self.num_tokens + 1,
-                                     lstrip=True)
-                    ])
-                    self.num_tokens += 2
-                    self.num_command_tokens += 2
-                if add_decoder_mask:
-                    self._command_tokens.extend(
-                        [CommandToken('dBLOCK', '[dBLOCK]', self.num_tokens)])
-                    self.num_tokens += 1
-                    self.num_command_tokens += 1
-
-        elif self.tokenizer_class == "sp":
-            self.num_command_tokens = 0
-            self.num_text_tokens = self.text_tokenizer.vocab_size
-            self.num_tokens = self.num_text_tokens
-
-            if self.tokenizer_model_name.lower().startswith('glm'):
-                pad_token_id = self.num_tokens
-                eos_token_id = self.num_tokens
-                unk_token_id = self.num_tokens + 4
-            else:
-                pad_token_id = self.text_tokenizer.convert_token_to_id('<pad>')
-                eos_token_id = self.text_tokenizer.convert_token_to_id('</s>')
-                unk_token_id = self.text_tokenizer.convert_token_to_id('<unk>')
-            self._command_tokens = [
-                CommandToken('pad', '<|endoftext|>', self.num_text_tokens),
-                CommandToken('eos', '<|endoftext|>', self.num_text_tokens),
-                CommandToken('sep', '[SEP]', self.num_text_tokens + 1),
-                CommandToken('cls', '[CLS]', self.num_text_tokens + 2),
-                CommandToken('MASK',
-                             '[MASK]',
-                             self.num_text_tokens + 3,
-                             lstrip=True),
-                CommandToken('unk', '[UNK]', self.num_text_tokens + 4)
-            ]
-
-            self.num_tokens += 5
-            self.num_command_tokens += 6
-            self.token_end_id = self.text_tokenizer.convert_token_to_id(
-                '</s>')
-            if add_block_symbols:
-                sop_id = self.text_tokenizer.convert_token_to_id('<|startofpiece|>')
-                eop_id = self.text_tokenizer.convert_token_to_id('<|endofpiece|>')
-                self._command_tokens.extend([
-                    CommandToken('sop', '<|startofpiece|>',
-                                 self.num_tokens + 1),
-                    CommandToken('eop', '<|endofpiece|>', self.num_tokens + 2)
-                ])
-                if fix_command_token:
-                    self.num_tokens += 3
-                else:
-                    self.num_tokens += 2
-                self.num_command_tokens += 2
+                if not self.tokenizer_class == "bpe":
+                    self.add_command_token('sop', '<|startofpiece|>',self.tokenizer_class)
+                    self.add_command_token('eop', '<|endofpiece|>',self.tokenizer_class)
                 if add_task_mask:
                     if fix_command_token:
-                        self._command_tokens.extend([
-                            CommandToken('sMASK',
-                                         '[sMASK]',
-                                         self.num_tokens,
-                                         lstrip=True),
-                            CommandToken('gMASK',
-                                         '[gMASK]',
-                                         self.num_tokens + 1,
-                                         lstrip=True)
-                        ])
+                        self.add_command_token('sMASK', '[sMASK]',self.tokenizer_class)
+                        self.add_command_token('gMASK', '[gMASK]',self.tokenizer_class)
                     else:
-                        self._command_tokens.extend([
-                            CommandToken('gMASK',
-                                         '[gMASK]',
-                                         self.num_tokens,
-                                         lstrip=True),
-                            CommandToken('sMASK',
-                                         '[sMASK]',
-                                         self.num_tokens + 1,
-                                         lstrip=True)
-                        ])
-                    self.num_tokens += 2
-                    self.num_command_tokens += 2
+                        self.add_command_token('gMASK', '[gMASK]',self.tokenizer_class)
+                        self.add_command_token('sMASK', '[sMASK]',self.tokenizer_class)
                 if add_decoder_mask:
-                    self._command_tokens.extend(
-                        [CommandToken('dBLOCK', '[dBLOCK]', self.num_tokens)])
-                    self.num_tokens += 1
-                    self.num_command_tokens += 1
+                    self.add_command_token('dBLOCK', '[dBLOCK]',self.tokenizer_class)
+                if add_sentinel_token > 0:
+                    for i in range(1, add_sentinel_token):
+                        self.add_command_token(f'MASK{i}', f'[MASK{i}]',self.tokenizer_class)
+                        self.add_command_token(f'sop{i}', f'<|startofpiece{i}|>',self.tokenizer_class)
         self.command_name_map = {tok.name: tok for tok in self._command_tokens}
         self.command_token_map = {
             tok.token: tok
@@ -387,7 +161,17 @@
         }
         self.command_id_map = {tok.Id: tok for tok in self._command_tokens}
         self._command_token_tokens = list(self.command_token_map.keys())
-        logger.info("All special tokens: %s", str([(k,v.Id) for k,v in self.command_name_map.items()]))
+        vocab =  self.text_tokenizer.get_vocab()
+        self.token_start_id = vocab.get('<s>', None)
+        if not self.token_start_id:
+            self.token_start_id = vocab.get('[CLS]', None)
+
+        self.token_end_id = vocab.get('</s>', None)
+        if not self.token_end_id:
+            self.token_end_id = vocab.get('<|endoftext|>', None)
+        if not self.token_end_id:
+            self.token_end_id = vocab.get('[SEP]', None)
+        print("All special tokens: ", str([(k, v.token, v.Id) for k,v in self.command_name_map.items()]))
 
     def get_vocab(self):
         return self.text_tokenizer.get_vocab()
@@ -396,9 +180,12 @@
         """get command token corresponding to `name`"""
         return self.command_name_map[name].Id
 
-    def add_command_token(self, name, token):
+    def add_command_token(self, name, token, tokenizer_class="wp"):
         try:
-            id = self.text_tokenizer.convert_token_to_id(token)
+            if tokenizer_class == "sp":
+                id = self.text_tokenizer.get_vocab()[token]
+            else:
+                id = self.text_tokenizer.convert_token_to_id(token)            
         except KeyError:
             id = self.num_tokens
             self.num_tokens += 1
@@ -685,13 +472,10 @@
                 "alm"):
             return self.encode_plus_non_glm(source_text, second_text,
                                             truncation, max_length)
-<<<<<<< HEAD
 
         
         # elif self.tokenizer_model_name.lower().startswith("opt"):
         #     return None 
-=======
->>>>>>> 523bb615
         sop_id = self.get_command_id('sop')  # start of piece
         eop_id = self.get_command_id('eop')  # end of piece
         sep_id = self.get_command_id('sep')  # seperation
@@ -809,11 +593,20 @@
             elif self.check_special('[UNK]'): return '[UNK]'
         elif name == "bos":
             if self.check_special('</s>'): return '</s>'    
+        elif name == "mask":
+            if self.check_special('[MASK]'): return '[MASK]'   
+            elif self.check_special('<mask>'): return '<mask>'
+        elif name == "eod":
+            if self.check_special('<eod>'): return '<eod>'   
         return None       
 
     def check_special(self, tk):
+        
         try:
-            self.text_tokenizer.convert_token_to_id(tk)
+            if self.tokenizer_class == 'sp':
+                self.text_tokenizer.get_vocab()[tk]
+            else:
+                self.text_tokenizer.convert_token_to_id(tk)
             return True 
         except KeyError:
             return False