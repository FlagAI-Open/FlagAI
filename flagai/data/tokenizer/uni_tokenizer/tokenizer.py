--- conflicted
+++ resolved
@@ -305,11 +305,7 @@
         return self.command_name_map[name].Id
 
     def rematch(self, text, tokens):
-<<<<<<< HEAD
-        """给出原始的text和tokenize后的tokens的映射关系
-=======
         """output the mapping relation between raw text and tokenizezd text
->>>>>>> a9a4e91e
         """
         text = text.lower()
         normalized_text, char_mapping = '', []
@@ -332,28 +328,14 @@
                 end = start + len(token)
                 token_mapping.append(char_mapping[start:end])
                 offset = end
-<<<<<<< HEAD
-
-=======
->>>>>>> a9a4e91e
         return token_mapping
 
     @staticmethod
     def _is_control(ch):
-<<<<<<< HEAD
-        """控制类字符判断
-        """
-=======
->>>>>>> a9a4e91e
         return unicodedata.category(ch) in ('Cc', 'Cf')
 
     @staticmethod
     def stem(token):
-<<<<<<< HEAD
-        """获取token的“词干”（如果是##开头，则自动去掉##）
-        """
-=======
->>>>>>> a9a4e91e
         if token[:2] == '##':
             return token[2:]
         else:
@@ -361,11 +343,6 @@
 
     @staticmethod
     def _is_special(ch):
-<<<<<<< HEAD
-        """判断是不是有特殊含义的符号
-        """
-=======
->>>>>>> a9a4e91e
         return bool(ch) and (ch[0] == '[') and (ch[-1] == ']')
 
     def _encode(self, text):
@@ -656,11 +633,6 @@
         eot_token = self.get_command_id('eot')
         return self.text_tokenizer.tokenize(texts, sot_token=sot_token, eot_token=eot_token)
 
-<<<<<<< HEAD
-
-    def tokenize(self, texts):
-        return self.text_tokenizer.tokenize(texts)
-=======
     def tokenize(self, text, maxlen=None, add_spatial_tokens=False):
         tokens = self.text_tokenizer.tokenize(text)
 
@@ -674,6 +646,5 @@
         return tokens
 
 
->>>>>>> a9a4e91e
-
-
+
+
