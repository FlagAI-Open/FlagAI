--- conflicted
+++ resolved
@@ -86,8 +86,6 @@
         self.is_glm = self.tokenizer_model_name.lower().startswith('glm')
         # self.is_clip = self.tokenizer_model_name.startswith('clip')
         self.num_tokens = self.text_tokenizer.vocab_size
-<<<<<<< HEAD
-
                     
             # self._command_tokens = [CommandToken(e[0], e[1], self.text_tokenizer.convert_token_to_id(e[1])) for e in sp_tokens]
         if self.tokenizer_class == "wp":
@@ -125,26 +123,7 @@
                     '[SEP]')
                 self.token_pad_id = self.text_tokenizer.convert_token_to_id(
                     '[PAD]')
-=======
-        if self.tokenizer_model_name.startswith('cpm'):
-            special_tokens.append('eod')
-        if self.tokenizer_model_name.startswith('opt'):
-            special_tokens.append('bos')
-        
-        try:
-            with open(self.special_tokens_map, encoding='utf8') as file: dct=json.load(file)
-            sp_tokens = [(k.replace("_token",""),v['content']) for k,v in dct.items()]
-        except FileNotFoundError:
-            dct = None
-            sp_tokens = []
-            for tk in special_tokens:
-                res = self.search_special(tk)
-                if res:
-                    sp_tokens += [(tk, res)]
-        self._command_tokens = [CommandToken(e[0], e[1], self.text_tokenizer.convert_token_to_id(e[1])) for e in sp_tokens]
-        if self.tokenizer_model_name.lower().startswith("glm"):
-            if self.tokenizer_class == "wp":
->>>>>>> 07e3ace7
+
                 self.text_tokenizer._token_cls = "[CLS]"
                 self.text_tokenizer._token_sep = "[SEP]"
 
@@ -369,7 +348,6 @@
                     self.num_tokens += 2
                     self.num_command_tokens += 2
                 if add_decoder_mask:
-<<<<<<< HEAD
                     self._command_tokens.extend(
                         [CommandToken('dBLOCK', '[dBLOCK]', self.num_tokens)])
                     self.num_tokens += 1
@@ -394,14 +372,6 @@
                     res = self.search_special(tk)
                     self.add_command_token(tk, res,self.tokenizer_class)
 
-
-=======
-                    self.add_command_token('dBLOCK', '[dBLOCK]',self.tokenizer_class)
-                if add_sentinel_token > 0:
-                    for i in range(1, add_sentinel_token):
-                        self.add_command_token(f'MASK{i}', f'[MASK{i}]',self.tokenizer_class)
-                        self.add_command_token(f'sop{i}', f'<|startofpiece{i}|>',self.tokenizer_class)
->>>>>>> 07e3ace7
         self.command_name_map = {tok.name: tok for tok in self._command_tokens}
         self.command_token_map = {
             tok.token: tok
