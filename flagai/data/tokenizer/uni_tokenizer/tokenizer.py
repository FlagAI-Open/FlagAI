--- conflicted
+++ resolved
@@ -148,7 +148,6 @@
             if add_block_symbols:
                 self.add_command_token('sop', '<|startofpiece|>')
                 self.add_command_token('eop', '<|endofpiece|>',)
-<<<<<<< HEAD
             #     if add_task_mask:
             #         self.add_command_token('gMASK', '[gMASK]')
             #         self.add_command_token('sMASK', '[sMASK]')
@@ -158,17 +157,6 @@
             #     for i in range(1, add_sentinel_token):
             #         self.add_command_token(f'MASK{i}', f'[MASK{i}]')
             #         self.add_command_token(f'sop{i}', f'<|startofpiece{i}|>')
-=======
-                if add_task_mask:
-                    self.add_command_token('gMASK', '[gMASK]')
-                    self.add_command_token('sMASK', '[sMASK]')
-                if add_decoder_mask:
-                    self.add_command_token('dBLOCK', '[dBLOCK]')
-            if add_sentinel_token > 0:
-                for i in range(1, add_sentinel_token):
-                    self.add_command_token(f'MASK{i}', f'[MASK{i}]')
-                    self.add_command_token(f'sop{i}', f'<|startofpiece{i}|>')
->>>>>>> 01c6bd94
         elif self.tokenizer_class == "bpe":
             if self.tokenizer_model_name.lower().startswith('roberta'):
                 self.num_command_tokens = 6
@@ -315,11 +303,6 @@
             if add_block_symbols:
                 sop_id = self.text_tokenizer.convert_token_to_id('<|startofpiece|>')
                 eop_id = self.text_tokenizer.convert_token_to_id('<|endofpiece|>')
-<<<<<<< HEAD
-=======
-
-                
->>>>>>> 01c6bd94
                 self._command_tokens.extend([
                     CommandToken('sop', '<|startofpiece|>',
                                  self.num_tokens + 1),
@@ -367,11 +350,7 @@
         }
         self.command_id_map = {tok.Id: tok for tok in self._command_tokens}
         self._command_token_tokens = list(self.command_token_map.keys())
-<<<<<<< HEAD
         print([(k,v.Id) for k,v in self.command_name_map.items()])
-=======
-        
->>>>>>> 01c6bd94
 
     def get_vocab(self):
         return self.text_tokenizer.get_vocab()
@@ -388,10 +367,6 @@
             self.num_tokens += 1
         self._command_tokens.append(CommandToken(name, token, id))
         return
-<<<<<<< HEAD
-        
-=======
->>>>>>> 01c6bd94
     def rematch(self, text, tokens):
         """output the mapping relation between raw text and tokenizezd text
         """
