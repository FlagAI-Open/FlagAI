--- conflicted
+++ resolved
@@ -52,13 +52,8 @@
         super().__init__(**kwargs)
 
         if self.tokenizer_class == "wp":
-<<<<<<< HEAD
-            if self.tokenizer_model_name.lower().startswith('cpm3'):
-                self.text_tokenizer = CPM3Tokenizer(self.vocab_file)
-=======
             if self.tokenizer_model_name.lower().endswith("ch"):
                 self.text_tokenizer = WordpieceTokenizer(self.vocab_file, is_ch=True)
->>>>>>> 26589e54
             else:
                 self.text_tokenizer = WordpieceTokenizer(self.vocab_file)
         elif self.tokenizer_class == "bpe":
