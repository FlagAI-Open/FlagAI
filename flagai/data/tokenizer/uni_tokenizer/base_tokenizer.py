--- conflicted
+++ resolved
@@ -22,13 +22,8 @@
                 The directory that contains the vocab files, or will receive the downloaded vocab files
         """
         if cache_dir is None:
-<<<<<<< HEAD
-            cache_dir = os.path.join(os.path.dirname(__file__), 'vocabs', f"{tokenizer_model_name}")
-            # cache_dir = "/root/.cache/FlagAI/"+tokenizer_model_name
-=======
             # cache_dir = os.path.join(os.path.dirname(__file__), 'vocabs', f"{tokenizer_model_name}")
             cache_dir = './checkpoints/'+tokenizer_model_name
->>>>>>> a9a4e91e
         tokenizer_class = ""
         # search the cache directory for certain files
         if os.path.exists(cache_dir):
