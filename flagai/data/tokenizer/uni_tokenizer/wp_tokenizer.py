--- conflicted
+++ resolved
@@ -123,10 +123,6 @@
         if maxlen is not None:
             index = int(self._token_sep is not None) + 1
             self.truncate_sequence(maxlen, split_tokens, pop_index=-index)
-<<<<<<< HEAD
-        # print(f"split_tokens is {split_tokens}")
-=======
->>>>>>> a9a4e91e
         return split_tokens
 
     def truncate_sequence(self,
