--- conflicted
+++ resolved
@@ -92,9 +92,6 @@
     "clip-large-p14-336":["flagai.model.mm.clip_model", "CLIP", "clip", "mm"]
 }
 
-<<<<<<< HEAD
-=======
-# 2 columns : 1-package name,  2-class name
 TOKENIZER_DICT = {
     "bert-base-en": ["flagai.data.tokenizer.bert.bert_tokenizer", "BertTokenizer"],
     "roberta-base-ch": ["flagai.data.tokenizer.bert.bert_tokenizer", "BertTokenizer"],
@@ -130,7 +127,7 @@
     "clip-large-p14-336":["flagai.data.tokenizer.clip.tokenizer", "ClipTokenizer"]
 
 }
->>>>>>> 5d5e135c
+
 
 class AutoLoader:
 
@@ -215,20 +212,22 @@
 
         print("*"*20, task_name, model_id, model_name)
 
-        tokenizer_class = getattr(LazyImport("flagai.data.tokenizer"),
-                                    "Tokenizer")
-        self.tokenizer = tokenizer_class.from_pretrained(model_name)
-
-        elif model_type == "mm":
+
+
+        if model_type == "mm":
             tokenizer_class = TOKENIZER_DICT[model_name]
             tokenizer_class = getattr(LazyImport(tokenizer_class[0]),
                                       tokenizer_class[1])
             if brief_model_name == "clip":
-                vocab_file = os.path.join(download_path, 'bpe_simple_vocab_16e6.txt.gz')
+                vocab_file = os.path.join(download_path, 'merges.txt')
                 if not os.path.exists(vocab_file):
-                    vocab_file = _get_vocab_path(download_path, "bpe_simple_vocab_16e6.txt.gz", model_id)
+                    vocab_file = _get_vocab_path(download_path, "merges.txt", model_id)
 
                 self.tokenizer = tokenizer_class(vocab_file)
+        else:
+            tokenizer_class = getattr(LazyImport("flagai.data.tokenizer"),
+                                        "Tokenizer")
+            self.tokenizer = tokenizer_class.from_pretrained(model_name)
 
     def get_task_name(self, brief_model_name):
         all_model_task = list(ALL_TASK.keys())
