# Copyright © 2022 BAAI. All rights reserved.
#
# Licensed under the Apache License, Version 2.0 (the "License")
import importlib
import os
import copy


class LazyImport(object):

    def __init__(self, name):
        self.cache = {}
        self.mod_name = name

    def __getattr__(self, name):
        mod = self.cache.get(self.mod_name)
        if not mod:
            mod = importlib.import_module(self.mod_name)
            self.cache[self.mod_name] = mod
        return getattr(mod, name)


# 2 columns : 1-package name,  2-class name
ALL_TASK = {
    "bert_lm": ["flagai.model.bert_model", "BertModel"],
    "bert_seq2seq": ["flagai.model.bert_model", "BertForSeq2seq"],
    "bert_title-generation": ["flagai.model.bert_model", "BertForSeq2seq"],
    "bert_masklm": ["flagai.model.bert_model", "BertForMaskLM"],
    "bert_sequence-labeling":
    ["flagai.model.bert_model", "BertForSequenceLabeling"],
    "bert_sequence-labeling-crf":
    ["flagai.model.bert_model", "BertForSequenceLabeling"],
    "bert_sequence-labeling-gp":
    ["flagai.model.bert_model", "BertForSequenceLabeling"],
    "bert_ner": ["flagai.model.bert_model", "BertForSequenceLabeling"],
    "bert_ner-crf": ["flagai.model.bert_model", "BertForSequenceLabelingCRF"],
    "bert_ner-gp": ["flagai.model.bert_model", "BertForSequenceLabelingGP"],
    "bert_embedding": ["flagai.model.bert_model", "BertForEmbedding"],
    "bert_classification": ["flagai.model.bert_model", "BertForClsClassifier"],
    "bert_semantic-matching":
    ["flagai.model.bert_model", "BertForClsClassifier"],
    "gpt2_seq2seq": ("flagai.model.gpt2_model", "GPT2Model"),
    "gpt2_lm": ("flagai.model.gpt2_model", "GPT2Model"),
    "cpm_seq2seq": ("flagai.model.gpt2_model", "GPT2Model"),
    "cpm_lm": ("flagai.model.gpt2_model", "GPT2Model"),
    "t5_seq2seq": ["flagai.model.t5_model", "T5Model"],
    "t5_lm": ["flagai.model.t5_model", "T5Model"],
    "glm_lm": ["flagai.model.glm_model", "GLMModel"],
    "glm_seq2seq": ["flagai.model.glm_model", "GLMForSeq2Seq"],
    "glm_poetry": ["flagai.model.glm_model", "GLMForSeq2Seq"],
    "glm_classification":
    ["flagai.model.glm_model", "GLMForSequenceClassification"],
    "glm_title-generation": ["flagai.model.glm_model", "GLMForSeq2Seq"],
    "opt_seq2seq": ("flagai.model.opt_model", "OPTModel"),
    "opt_lm": ("flagai.model.opt_model", "OPTModel"),
    "vit_classification": ("flagai.model.vision.vit", "VisionTransformer"),
    "clip_txt_img_matching": ("flagai.model.mm.clip_model", "CLIP"),
    "swinv1_classification": ("flagai.model.vision.swinv1", "SwinTransformer"),
<<<<<<< HEAD
    "swinv2_classification": ("flagai.model.vision.swinv2",
                              "SwinTransformerV2"),
    "diffusion_text2img": ("flagai.model.mm.diffusion", "LatentDiffusion"),
    "clipcn_txt_img_matching": ("flagai.model.mm.lm.cn_clip", "CN_CLIP")
=======
    "swinv2_classification": ("flagai.model.vision.swinv2", "SwinTransformerV2"),
    "cpm3_lm": ("flagai.model.cpm3_model", "CPM3"),
    "cpm3_trian": ("flagai.model.cpm3_trian_model", "CPM3"),
>>>>>>> 1f6cbae8
}

# 4 columns : 1-package name,  2-class name, 3-model brief name, 4-model type
MODEL_DICT = {
    "bert-base-en": ["flagai.model.bert_model", "BertModel", "bert", "nlp"],
    "roberta-base-ch": ["flagai.model.bert_model", "BertModel", "bert", "nlp"],
    "t5-base-en": ["flagai.model.t5_model", "T5Model", "t5", "nlp"],
    "t5-base-ch": ["flagai.model.t5_model", "T5Model", "t5", "nlp"],
    "glm-large-ch": ["flagai.model.glm_model", "GLMModel", "glm", "nlp"],
    "glm-large-en": ["flagai.model.glm_model", "GLMModel", "glm", "nlp"],
    "gpt2-base-ch": ["flagai.model.gpt2_model", "GPT2Model", "gpt2", "nlp"],
    "cpm-large-ch": ["flagai.model.gpt2_model", "GPT2Model", "cpm", "nlp"],
    "opt-125m-en": ["flagai.model.opt_model", "OPTModel", "opt", "nlp"],
    "opt-350m-en": ["flagai.model.opt_model", "OPTModel", "opt", "nlp"],
    "opt-1.3b-en": ["flagai.model.opt_model", "OPTModel", "opt", "nlp"],
    "opt-2.7b-en": ["flagai.model.opt_model", "OPTModel", "opt", "nlp"],
    "opt-6.7b-en": ["flagai.model.opt_model", "OPTModel", "opt", "nlp"],
    "opt-13b-en": ["flagai.model.opt_model", "OPTModel", "opt", "nlp"],
    "opt-30b-en": ["flagai.model.opt_model", "OPTModel", "opt", "nlp"],
    "opt-66b-en": ["flagai.model.opt_model", "OPTModel", "opt", "nlp"],
    "glm-10b-ch": ["flagai.model.glm_model", "GLMModel", "glm", "nlp"],
<<<<<<< HEAD
    "vit-base-p16-224":
    ["flagai.model.vision.vit", "VisionTransformer", "vit", "vision"],
    "vit-base-p16-384":
    ["flagai.model.vision.vit", "VisionTransformer", "vit", "vision"],
    "vit-base-p32-224":
    ["flagai.model.vision.vit", "VisionTransformer", "vit", "vision"],
    "vit-base-p32-384":
    ["flagai.model.vision.vit", "VisionTransformer", "vit", "vision"],
    "vit-large-p16-224":
    ["flagai.model.vision.vit", "VisionTransformer", "vit", "vision"],
    "vit-large-p16-384":
    ["flagai.model.vision.vit", "VisionTransformer", "vit", "vision"],
    "vit-large-p32-224":
    ["flagai.model.vision.vit", "VisionTransformer", "vit", "vision"],
    "vit-large-p32-384":
    ["flagai.model.vision.vit", "VisionTransformer", "vit", "vision"],
    "clip-base-p32-224": ["flagai.model.mm.clip_model", "CLIP", "clip", "mm"],
    "clip-base-p16-224": ["flagai.model.mm.clip_model", "CLIP", "clip", "mm"],
    "clip-large-p14-224": ["flagai.model.mm.clip_model", "CLIP", "clip", "mm"],
    "clip-large-p14-336": ["flagai.model.mm.clip_model", "CLIP", "clip", "mm"],
    "clip-large-p14-336": ["flagai.model.mm.clip_model", "CLIP", "clip", "mm"],
    "diffusion-ddpm-cnclip":
    ["flagai.model.mm.diffusion", "LatentDiffusion", "diffusion", "mm"],
    "swinv1-base-patch4-window7-224":
    ["flagai.model.vision.swinv1", "SwinTransformer", "swinv1", "vision"],
    "swinv2-base-patch4-window8-256":
    ["flagai.model.vision.swinv2", "SwinTransformerV2", "swinv2", "vision"],
    "swinv2-base-patch4-window16-256":
    ["flagai.model.vision.swinv2", "SwinTransformerV2", "swinv2", "vision"],
    "swinv2-small-patch4-window16-256": [
        "flagai.model.vision.swinv2", "SwinTransformerV2", "swinv2", "vision"
    ],
    "clip-cn-b-16": ["flagai.model.mm.lm.cn_clip", "CN_CLIP", "clipcn", "mm"]
=======
    "cpm3": ["flagai.model.cpm3_model", "CPM3", "cpm3", "nlp"],
    "cpm3-train": ["flagai.model.cpm3_train_model", "CPM3", "cpm3", "nlp"],

    "vit-base-p16-224":["flagai.model.vision.vit", "VisionTransformer", "vit", "vision"],
    "vit-base-p16-384":["flagai.model.vision.vit", "VisionTransformer", "vit", "vision"],
    "vit-base-p32-224":["flagai.model.vision.vit", "VisionTransformer", "vit", "vision"],
    "vit-base-p32-384":["flagai.model.vision.vit", "VisionTransformer", "vit", "vision"],
    "vit-large-p16-224":["flagai.model.vision.vit", "VisionTransformer", "vit", "vision"],
    "vit-large-p16-384":["flagai.model.vision.vit", "VisionTransformer", "vit", "vision"],
    "vit-large-p32-224":["flagai.model.vision.vit", "VisionTransformer", "vit", "vision"],
    "vit-large-p32-384":["flagai.model.vision.vit", "VisionTransformer", "vit", "vision"],

    "clip-base-p32-224":["flagai.model.mm.clip_model", "CLIP", "clip", "mm"],
    "clip-base-p16-224":["flagai.model.mm.clip_model", "CLIP", "clip", "mm"],
    "clip-large-p14-224":["flagai.model.mm.clip_model", "CLIP", "clip", "mm"],
    "clip-large-p14-336":["flagai.model.mm.clip_model", "CLIP", "clip", "mm"],

    "swinv1-base-patch4-window7-224": ["flagai.model.vision.swinv1", "SwinTransformer","swinv1","vision"],

    "swinv2-base-patch4-window8-256": ["flagai.model.vision.swinv2", "SwinTransformerV2", "swinv2", "vision"],
    "swinv2-base-patch4-window16-256": ["flagai.model.vision.swinv2", "SwinTransformerV2", "swinv2", "vision"],
    "swinv2-small-patch4-window16-256": ["flagai.model.vision.swinv2", "SwinTransformerV2", "swinv2", "vision"],
>>>>>>> 1f6cbae8
}


class AutoLoader:

    def __init__(self,
                 task_name: str = "lm",
                 model_name: str = "RoBERTa-base-ch",
                 model_dir: str = "./checkpoints/",
                 only_download_config: bool = False,
                 device="cpu",
                 **kwargs):
        """
        Args:
            task_name: The task name, for example, "cls" for classification,
                      "sequence_labeling" for ner, part-of-speech tagging
                       and so on, "seq2seq" for sequence to sequence task.
            model_name: The model name, for example, "BERT-base-ch",
                        "RoBERTa-base-ch", "GPT2-base-ch",
                        "T5-base-ch" and so on.
            model_dir: The first level of the model download directory.
            load_pretrain_params: Whether to load the downloaded parameters.
            target_size: For the classification task, all labels size.
            inner_dim: For global pointer ner task, inner_dim is the
                       representation dim of start and end tokens.
        Examples::

            # load BERT-base-ch model and tokenizer to do the two
            # classification task of text.
            # Then the download path of config, model, vocab files is the
            # "./checkpoints/BERT-base-ch"
            >>> auto_loader = AutoLoader(task_name,
                                         model_name="BERT-base-ch",
                                         model_dir="checkpoints",
                                         load_pretrain_params=True,
                                         class_num=2)

        """

        raw_model_name = copy.deepcopy(model_name)

        model_name = model_name.lower()

        if model_name not in MODEL_DICT:
            print(f"The model_name: {model_name} is not be supported")
            print(f"All supported models are {list(MODEL_DICT.keys())}")
            return

        brief_model_name = MODEL_DICT[model_name][2]
        model_type = MODEL_DICT[model_name][3]

        # The dir to save config, vocab and model.

        self.model_name = ALL_TASK.get(f"{brief_model_name}_{task_name}", None)
        if self.model_name is None:
            print(f"For the model_name: {model_name}, task_name: {task_name} \
                is not be supported.")
            tasks = self.get_task_name(brief_model_name)
            print(
                f"For the model_name: {model_name}, these tasks are be supported: {tasks}"
            )
            return

        download_path = os.path.join(model_dir, raw_model_name)
        print("*" * 20, task_name, model_name)
        if model_type == "mm" or model_type == "nlp":
            tokenizer_class = getattr(LazyImport("flagai.data.tokenizer"),
                                      "Tokenizer")
            self.tokenizer = tokenizer_class.from_pretrained(
                model_name, cache_dir=download_path)
        else:
            self.tokenizer = None

        kwargs["tokenizer"] = self.tokenizer
        self.model = getattr(LazyImport(self.model_name[0]),
                             self.model_name[1]).from_pretrain(
                                 download_path=model_dir,
                                 model_name=raw_model_name,
                                 only_download_config=only_download_config,
                                 device=device,
                                 **kwargs)

    def get_task_name(self, brief_model_name):
        all_model_task = list(ALL_TASK.keys())
        model_tasks = [t for t in all_model_task if brief_model_name in t]
        tasks = [t.split("_")[-1] for t in model_tasks]
        tasks = list(set(tasks))
        return tasks

    def get_tokenizer(self):
        return self.tokenizer

    def get_model(self):
        return self.model

    def load_pretrain_params(self, model_path):
        self.model.load_huggingface_weights(model_path)
        print(f"Loading done: {model_path}")<|MERGE_RESOLUTION|>--- conflicted
+++ resolved
@@ -56,16 +56,12 @@
     "vit_classification": ("flagai.model.vision.vit", "VisionTransformer"),
     "clip_txt_img_matching": ("flagai.model.mm.clip_model", "CLIP"),
     "swinv1_classification": ("flagai.model.vision.swinv1", "SwinTransformer"),
-<<<<<<< HEAD
     "swinv2_classification": ("flagai.model.vision.swinv2",
                               "SwinTransformerV2"),
+    "cpm3_lm": ("flagai.model.cpm3_model", "CPM3"),
+    "cpm3_trian": ("flagai.model.cpm3_trian_model", "CPM3"),
     "diffusion_text2img": ("flagai.model.mm.diffusion", "LatentDiffusion"),
     "clipcn_txt_img_matching": ("flagai.model.mm.lm.cn_clip", "CN_CLIP")
-=======
-    "swinv2_classification": ("flagai.model.vision.swinv2", "SwinTransformerV2"),
-    "cpm3_lm": ("flagai.model.cpm3_model", "CPM3"),
-    "cpm3_trian": ("flagai.model.cpm3_trian_model", "CPM3"),
->>>>>>> 1f6cbae8
 }
 
 # 4 columns : 1-package name,  2-class name, 3-model brief name, 4-model type
@@ -87,7 +83,8 @@
     "opt-30b-en": ["flagai.model.opt_model", "OPTModel", "opt", "nlp"],
     "opt-66b-en": ["flagai.model.opt_model", "OPTModel", "opt", "nlp"],
     "glm-10b-ch": ["flagai.model.glm_model", "GLMModel", "glm", "nlp"],
-<<<<<<< HEAD
+    "cpm3": ["flagai.model.cpm3_model", "CPM3", "cpm3", "nlp"],
+    "cpm3-train": ["flagai.model.cpm3_train_model", "CPM3", "cpm3", "nlp"],
     "vit-base-p16-224":
     ["flagai.model.vision.vit", "VisionTransformer", "vit", "vision"],
     "vit-base-p16-384":
@@ -121,30 +118,6 @@
         "flagai.model.vision.swinv2", "SwinTransformerV2", "swinv2", "vision"
     ],
     "clip-cn-b-16": ["flagai.model.mm.lm.cn_clip", "CN_CLIP", "clipcn", "mm"]
-=======
-    "cpm3": ["flagai.model.cpm3_model", "CPM3", "cpm3", "nlp"],
-    "cpm3-train": ["flagai.model.cpm3_train_model", "CPM3", "cpm3", "nlp"],
-
-    "vit-base-p16-224":["flagai.model.vision.vit", "VisionTransformer", "vit", "vision"],
-    "vit-base-p16-384":["flagai.model.vision.vit", "VisionTransformer", "vit", "vision"],
-    "vit-base-p32-224":["flagai.model.vision.vit", "VisionTransformer", "vit", "vision"],
-    "vit-base-p32-384":["flagai.model.vision.vit", "VisionTransformer", "vit", "vision"],
-    "vit-large-p16-224":["flagai.model.vision.vit", "VisionTransformer", "vit", "vision"],
-    "vit-large-p16-384":["flagai.model.vision.vit", "VisionTransformer", "vit", "vision"],
-    "vit-large-p32-224":["flagai.model.vision.vit", "VisionTransformer", "vit", "vision"],
-    "vit-large-p32-384":["flagai.model.vision.vit", "VisionTransformer", "vit", "vision"],
-
-    "clip-base-p32-224":["flagai.model.mm.clip_model", "CLIP", "clip", "mm"],
-    "clip-base-p16-224":["flagai.model.mm.clip_model", "CLIP", "clip", "mm"],
-    "clip-large-p14-224":["flagai.model.mm.clip_model", "CLIP", "clip", "mm"],
-    "clip-large-p14-336":["flagai.model.mm.clip_model", "CLIP", "clip", "mm"],
-
-    "swinv1-base-patch4-window7-224": ["flagai.model.vision.swinv1", "SwinTransformer","swinv1","vision"],
-
-    "swinv2-base-patch4-window8-256": ["flagai.model.vision.swinv2", "SwinTransformerV2", "swinv2", "vision"],
-    "swinv2-base-patch4-window16-256": ["flagai.model.vision.swinv2", "SwinTransformerV2", "swinv2", "vision"],
-    "swinv2-small-patch4-window16-256": ["flagai.model.vision.swinv2", "SwinTransformerV2", "swinv2", "vision"],
->>>>>>> 1f6cbae8
 }
 
 
