# Copyright © 2022 BAAI. All rights reserved.
#
# Licensed under the Apache License, Version 2.0 (the "License")
# coding=utf-8
# Copyright (c) 2019, NVIDIA CORPORATION.  All rights reserved.
#
# Licensed under the Apache License, Version 2.0 (the "License");
# you may not use this file except in compliance with the License.
# You may obtain a copy of the License at
#
#     http://www.apache.org/licenses/LICENSE-2.0
#
# Unless required by applicable law or agreed to in writing, software
# distributed under the License is distributed on an "AS IS" BASIS,
# WITHOUT WARRANTIES OR CONDITIONS OF ANY KIND, either express or implied.
# See the License for the specific language governing permissions and
# limitations under the License.
import os

import torch
from torch import nn
import torch.nn.functional as F
from flagai.model.blocks.glm_block import GLMBlock
from flagai.model.utils import scaled_init_method, divide, unscaled_init_method
from flagai.model.layers.embeddings import VocabParallelEmbedding
from flagai.model.base_model import BaseModel
from flagai.model.layers.embeddings import PositionalEmbedding
from flagai.model.prompt import PromptSpell
from flagai.model.utils import normal_init_method
from torch.nn import LayerNorm

print_rank_0 = print

if os.getenv('ENV_TYPE') == 'deepspeed+mpu':
    from flagai.mpu import copy_to_model_parallel_region, gather_from_model_parallel_region
    from flagai.mpu.cross_entropy import vocab_parallel_cross_entropy

    from flagai.mpu.random import checkpoint 
elif os.getenv('ENV_TYPE') == 'deepspeed':
    from deepspeed.runtime.activation_checkpointing.checkpointing import checkpoint
else:
    from torch.utils.checkpoint import checkpoint 


class GLMStack(torch.nn.Module):
    """GLM transformer.

    This module takes input from embedding layer and it's output can
    be used directly by a logit layer. It consists of L (num-layers)
    blocks of:
        layer norm
        self attention
        residual connection
        layer norm
        mlp
        residual connection
    followed by a final layer norm.

    Arguments:
        num_layers: Number of transformer layers.
        hidden_size: The hidden size of the self attention.
        num_attention_heads: number of attention head in the self
                             attention.
        attention_dropout_prob: dropout probability of the attention
                                score in self attention.
        output_dropout_prob: dropout probability for the outputs
                             after self attention and final output.
        checkpoint_activations: if True, checkpoint activations.
        checkpoint_num_layers: number of layers to checkpoint. This
                               is basically the chunk size in checkpoitning.
        layernorm_epsilon: epsilon used in layernorm to avoid
                           division by zero.
        init_method_std: standard deviation of the init method which has
                         the form N(0, std).
        use_scaled_init_for_output_weights: If Ture use 1/sqrt(2*num_layers)
                                            scaling for the output weights (
                                            output of self attention and mlp).
    """
    def __init__(
        self,
        config,
        num_layers,
        hidden_size,
        num_attention_heads,
        max_sequence_length,
        max_memory_length,
        embedding_dropout_prob,
        attention_dropout_prob,
        output_dropout_prob,
        checkpoint_activations,
        checkpoint_num_layers=1,
        layernorm_epsilon=1.0e-5,
        init_method_std=0.02,
        use_scaled_init_for_output_weights=True,
        relative_encoding=False,
        block_position_encoding=False,
        performer=False,
        use_decoder_layer=False,
        attention_scale=1.0,
    ):
        super(GLMStack, self).__init__()
        self.config = config
        self.hidden_size = hidden_size
        # Store activation checkpoiting flag.
        self.checkpoint_activations = checkpoint_activations
        self.checkpoint_num_layers = checkpoint_num_layers
        self.max_memory_length = max_memory_length
        self.performer = performer
        self.use_decoder_layer = use_decoder_layer
        assert not (performer and relative_encoding)

        output_layer_init_method = None
        if use_scaled_init_for_output_weights:
            output_layer_init_method = scaled_init_method(
                0.0, init_method_std, num_layers)
        # Embeddings dropout
        self.embedding_dropout = torch.nn.Dropout(embedding_dropout_prob)
        self.relative_encoding = relative_encoding
        self.block_position_encoding = block_position_encoding
        if relative_encoding:
            # Relative position embedding
            self.position_embeddings = PositionalEmbedding(hidden_size)
            # Per attention head and per partition values.

            self.hidden_size_per_attention_head = divide(
                hidden_size, num_attention_heads)
            self.num_attention_heads_per_partition = num_attention_heads
            self.r_w_bias = torch.nn.Parameter(
                torch.Tensor(self.num_attention_heads_per_partition,
                             self.hidden_size_per_attention_head))
            self.r_w_bias.model_parallel = True
            self.r_r_bias = torch.nn.Parameter(
                torch.Tensor(self.num_attention_heads_per_partition,
                             self.hidden_size_per_attention_head))
            self.r_r_bias.model_parallel = True
            # Always initialize bias to zero.
            with torch.no_grad():
                self.r_w_bias.zero_()
                self.r_r_bias.zero_()
        else:
            # Position embedding (serial).
            if block_position_encoding:
                self.position_embeddings = torch.nn.Embedding(
                    max_sequence_length + 1, hidden_size)
                self.block_position_embeddings = torch.nn.Embedding(
                    max_sequence_length + 1, hidden_size)
                torch.nn.init.normal_(self.block_position_embeddings.weight,
                                      mean=0.0,
                                      std=init_method_std)
            else:
                self.position_embeddings = torch.nn.Embedding(
                    max_sequence_length, hidden_size)
            # Initialize the position embeddings.
            torch.nn.init.normal_(self.position_embeddings.weight,
                                  mean=0.0,
                                  std=init_method_std)

        def get_layer():
            return GLMBlock(hidden_size,
                            num_attention_heads,
                            attention_dropout_prob,
                            output_dropout_prob,
                            layernorm_epsilon,
                            unscaled_init_method(init_method_std),
                            output_layer_init_method=output_layer_init_method,
                            relative_encoding=relative_encoding,
                            performer=performer,
                            attention_scale=attention_scale)

        # Transformer layers.
        self.layers = torch.nn.ModuleList(
            [get_layer() for _ in range(num_layers)])

        # Final layer norm before output.
        self.final_layernorm = LayerNorm(hidden_size, eps=layernorm_epsilon)

    def forward(self,
                hidden_states,
                position_ids,
                attention_mask,
                memory_states=None,
                encoder_states=None,
                return_memory=False,
                detach_memory=True):
        batch_size, query_length = hidden_states.size()[:2]
        memory_length = memory_states[0].size(1) if memory_states else 0

        key_length = query_length + memory_length
        # attention mask is the beginning postion of B region, \in [0, query_len)
        is_scalar = torch.numel(attention_mask) == 1
        is_sep = is_scalar or torch.numel(attention_mask) == batch_size
        if self.performer:
            assert is_scalar, 'attention_mask should be a scalar to indicate the seperation position.'
            assert memory_length == 0, 'Do not support transformer-xl.'
        if is_sep:
            sep = attention_mask.item() if is_scalar else attention_mask

            # conventional transformer
            def build_mask_matrix(seq_length, sep, memory_length=0):
                m = hidden_states.new_ones((1, seq_length, seq_length))
                m = torch.tril(m)
                if is_scalar:
                    m[0, :, :sep] = 1
                else:
                    m = m.expand(batch_size, -1, -1)
                    ids = torch.arange(seq_length,
                                       device=sep.device,
                                       dtype=sep.dtype).view(1, -1)
                    mask = ids < sep.view(-1, 1)
                    m = m.masked_fill(mask.unsqueeze(1).expand_as(m), 1)
                if memory_length > 0:
                    m = m.expand(batch_size, -1, -1)
                    m = torch.cat((hidden_states.new_ones((batch_size, seq_length, memory_length)), m), dim=2)
                m = m.unsqueeze(1)
                return m

            if not self.performer:
                attention_mask = build_mask_matrix(query_length,
                                                   sep,
                                                   memory_length=memory_length)
        else:
            attention_mask = attention_mask[:, :, :,
                                            -query_length - memory_length:]

        if self.relative_encoding:
            position_sequence = torch.arange(key_length - 1,
                                             -1,
                                             -1.0,
                                             device=hidden_states.device,
                                             dtype=hidden_states.dtype)
            position_embeddings = self.position_embeddings(position_sequence)
            # Apply dropout
            position_embeddings = self.embedding_dropout(position_embeddings)
        else:
            if self.block_position_encoding:
                position_ids, block_position_ids = position_ids[:,
                                                                0], position_ids[:,
                                                                                 1]
            position_embeddings = self.position_embeddings(position_ids)
            hidden_states = hidden_states + position_embeddings
            if self.block_position_encoding:
                block_position_embeddings = self.block_position_embeddings(
                    block_position_ids)
                hidden_states = hidden_states + block_position_embeddings
        hidden_states = self.embedding_dropout(hidden_states)

        def check_detach(_hidden_states):
            if detach_memory:
                return _hidden_states.detach()
            return _hidden_states

        if self.max_memory_length > 0 or return_memory:
            mem_layers = [check_detach(hidden_states)]
        else:
            mem_layers = []

        def custom(start, end):
            def custom_forward(*inputs):
                layers_ = self.layers[start:end]
                x_, inputs = inputs[0], inputs[1:]
                if self.relative_encoding:
                    inputs, mems_ = inputs[:4], inputs[4:]
                else:
                    inputs, mems_ = inputs[:1], inputs[1:]
                for i, layer in enumerate(layers_):
                    mem_i_ = mems_[i] if mems_ else None
                    x_ = layer(x_, *inputs, mem=mem_i_)
                    if self.max_memory_length > 0 or return_memory:
                        mem_layers.append(check_detach(x_))
                return x_

            return custom_forward

        if self.config['checkpoint_activations']:
            l = 0
            num_layers = len(self.layers)
            chunk_length = self.checkpoint_num_layers
            while l < num_layers:
                args = [hidden_states, attention_mask] if not self.use_decoder_layer else [hidden_states,
                                                                            encoder_states,
                                                                            attention_mask]
                if self.relative_encoding:
                    args += [position_embeddings, self.r_w_bias, self.r_r_bias]
                if memory_states:
                    args += memory_states[l: l + chunk_length]
                hidden_states = checkpoint(custom(l, l + chunk_length), *args)
                l += chunk_length
        else:
            for i, layer in enumerate(self.layers):
                args = [hidden_states, attention_mask] if not self.use_decoder_layer else [hidden_states,
                                                                                           encoder_states,
                                                                                           attention_mask]
                if self.relative_encoding:
                    args += [position_embeddings, self.r_w_bias, self.r_r_bias]
                mem_i = memory_states[i] if memory_states else None
                hidden_states = layer(*args, mem=mem_i)
                if self.max_memory_length > 0 or return_memory:
                    mem_layers.append(check_detach(hidden_states))

        # Final layer norm.
        output = self.final_layernorm(hidden_states)
        if self.max_memory_length > 0 or return_memory:
            mem_layers = self.update_mems(mem_layers,
                                          memory_states,
                                          return_memory=return_memory)

        return (output, mem_layers)

    def update_mems(self, hiddens, mems, return_memory=False):
        memory_length = mems[0].size(1) if mems else 0
        query_length = hiddens[0].size(1)
        new_memory_length = memory_length + query_length
        if not return_memory:
            new_memory_length = min(self.max_memory_length, new_memory_length)
        new_mems = []
        # with torch.no_grad():
        for i in range(len(hiddens)):
            if new_memory_length <= query_length:
                new_mems.append(hiddens[i][:, -new_memory_length:])
            else:
                new_mems.append(
                    torch.cat((mems[i][:, -new_memory_length + query_length:],
                               hiddens[i]),
                              dim=1))
        return new_mems


class GLMModel(BaseModel):
    """GLM Language model.
    The output of the forward method are the logits (parallel or
    serial depending on the `parallel_output` flag.
    """
    def __init__(self, config, **kwargs):

        super(GLMModel, self).__init__(config, **kwargs)
        self.config = config
        num_layers = config["num_layers"]
        vocab_size = config["vocab_size"]
        hidden_size = config["hidden_size"]
        num_attention_heads = config["num_attention_heads"]
        embedding_dropout_prob = config["embedding_dropout_prob"]
        attention_dropout_prob = config["attention_dropout_prob"]
        output_dropout_prob = config["output_dropout_prob"]
        max_sequence_length = config["max_sequence_length"]
        max_memory_length = config["max_memory_length"]
        checkpoint_activations = config["checkpoint_activations"]
        checkpoint_num_layers = config["checkpoint_num_layers"]
        parallel_output = config["parallel_output"]
        relative_encoding = config["relative_encoding"]
        block_position_encoding = config["block_position_encoding"]
        output_predict = config["output_predict"]
        spell_length = config.get("spell_length", None)
        spell_func = config["spell_func"]
        attention_scale = config["attention_scale"]
        tune_prefix_layers = config.get("tune_prefix_layers", None)

        self.parallel_output = parallel_output
        self.output_predict = output_predict
        self.hidden_size = hidden_size

        init_method = normal_init_method(std=0.02)

        self.word_embeddings = VocabParallelEmbedding(vocab_size,
                                                      hidden_size,
                                                      init_method=init_method)

        # Transformer
        self.transformer = GLMStack(
            config,
            num_layers,
            hidden_size,
            num_attention_heads,
            max_sequence_length,
            max_memory_length,
            embedding_dropout_prob,
            attention_dropout_prob,
            output_dropout_prob,
            checkpoint_activations,
            checkpoint_num_layers,
            attention_scale=attention_scale,
            relative_encoding=relative_encoding,
            block_position_encoding=block_position_encoding)

        if spell_length is not None:
            self.prompt_spell = PromptSpell(spell_length, self.hidden_size, spell_func)
        if tune_prefix_layers != None:
            self.freeze_transformer(tune_prefix_layers=tune_prefix_layers)

    def freeze_transformer(self, tune_prefix_layers=None):
        log_str = "Freeze transformer"
        self.word_embeddings.requires_grad_(False)
        self.transformer.requires_grad_(False)
        if tune_prefix_layers is not None:
            log_str += f" tune {tune_prefix_layers} prefix layers"
            for i in range(tune_prefix_layers):
                self.transformer.layers[i].requires_grad_(True)
        print_rank_0(log_str)

    def forward(self,
                input_ids=None,
                position_ids=None,
                attention_mask=None,
                mems=None,
                return_memory=False,
                detach_memory=True,
                prompt_pos=None,
                **kwargs):
        '''
        Multi_token
        input_ids: 2 x num_choices x seq_length
        position_ids: 2 x num_choices x 2 x 256
        attention_mask: 2 x 3
        Single_token
        input_ids: batch_size x seq_length
        position_ids: 2 x 1 x 2 x 256
        attention_mask: 2 x 3
        '''
        # Embeddings.
        batch_size = input_ids.size(0)
        words_embeddings = self.word_embeddings(input_ids)
        embeddings = words_embeddings
        if prompt_pos is not None:
            embeddings = embeddings.clone()
            prompt_embeds = self.prompt_spell()
            batch_index = torch.arange(batch_size,
                                       device=input_ids.device).unsqueeze(1)
            embeddings[batch_index, prompt_pos] = prompt_embeds
        # Transformer.
        transformer_output = self.transformer(embeddings,
                                              position_ids,
                                              attention_mask,
                                              mems,
                                              return_memory=return_memory,
                                              detach_memory=detach_memory)
        logits, hidden_layers = transformer_output

        if os.getenv("ENV_TYPE") == 'deepspeed+mpu':
            logits_parallel = copy_to_model_parallel_region(logits)
        else:
            logits_parallel = logits

        if self.output_predict:
            # Parallel logits.
            logits_parallel = F.linear(logits_parallel, self.word_embeddings.weight)

            if 'labels' in kwargs:
                labels = kwargs['labels']
                if os.getenv("ENV_TYPE") == 'deepspeed+mpu':
                    loss = vocab_parallel_cross_entropy(logits.contiguous().float(),
                                                        labels).mean()
                else :

                    loss = F.cross_entropy(logits_parallel.contiguous().float(),
                                           labels.long())

                if self.parallel_output:  # Put in different GPUs
                    return {
                        'logits': logits_parallel,
                        'loss': loss,
                        'hidden_states': hidden_layers
                    }
                else :
                    return {
                        "logits": gather_from_model_parallel_region(logits_parallel),
                        "loss": loss,
                        "hidden_states": hidden_layers
                    }
            else:
                if self.parallel_output:  # Put in different GPUs
                    return {
                        'logits': logits_parallel,
                        'hidden_states': hidden_layers
                    }
                else :
                    return {
                        "logits": gather_from_model_parallel_region(logits_parallel),
                        "hidden_states": hidden_layers
                    }

        else:
            return {'logits': logits, 'hidden_states': hidden_layers}

    def load_weights_glm(self, checkpoint_path):
        checkpoint = torch.load(checkpoint_path,
                                map_location=torch.device("cpu"))
        if "module" in checkpoint:
            # ddp
            checkpoint = checkpoint["module"]
        checkpoint_load = {}
        for k, v in checkpoint.items():

            checkpoint_load[k[6:] if k[:5] == "model" else k] = v

        self.load_state_dict(checkpoint_load, strict=False)

        return checkpoint_load

    def load_weights(self, checkpoint_path):
        self.load_weights_glm(checkpoint_path)


class GLMForMultiTokenCloze(BaseModel):
    def __init__(self,
                 config,
                 take_softmax=True,
                 length_penalty=0.0,
                 **kwargs):
        super(GLMForMultiTokenCloze, self).__init__(config, **kwargs)
        self.config = config
        self.model = GLMModel(config, **kwargs)
        self.model.output_predict = True

        self.take_softmax = take_softmax
        self.length_penalty = length_penalty

    def state_dict(self, destination=None, prefix='', keep_vars=False):
        # [h.remove() for h in self.hook_handles]
        sd = self.model.state_dict(destination, prefix, keep_vars)
        return sd

    def load_state_dict(self, state_dict, strict=True):
        return self.model.load_state_dict(state_dict, strict=strict)

    def load_weights(self, checkpoint_path):
        self.model.load_weights_glm(checkpoint_path)

    def named_parameters(self, prefix: str = '', recurse: bool = True):
        return self.model.named_parameters(prefix=prefix, recurse=recurse)

    def forward(self,
                input_ids=None,
                position_ids=None,
                attention_mask=None,
                target_ids=None,
                logit_mask=None,
                prompt_pos=None,
                **kwargs):
        '''
        input_ids: batch_size x num_labels x seq_length
        labels: batch_size
        target_ids

        '''
        if target_ids is None:
            return self.model(input_ids, position_ids, attention_mask)

        num_choices = 1  # modified from none
        if len(input_ids.shape) == 3:
            batch_size, num_choices = input_ids.shape[:2]

            input_ids = input_ids.reshape(-1, input_ids.size(-1))
            attention_mask = attention_mask.reshape(-1,
                                                    *attention_mask.size()[2:])
            position_ids = position_ids.reshape(-1, *position_ids.size()[2:])
            target_ids = target_ids.reshape(-1, target_ids.size(-1))
            logit_mask = logit_mask.reshape(-1, logit_mask.size(-1))
            if prompt_pos is not None:
                prompt_pos = prompt_pos.reshape(-1, prompt_pos.size(-1))
        model_out = self.model(input_ids,
                               position_ids,
                               attention_mask,
                               prompt_pos=prompt_pos)
        outputs, mems = model_out['logits'], model_out['hidden_states']
        # output [8 x 256 x 50048]

        if self.take_softmax:
            outputs = torch.nn.functional.log_softmax(outputs, dim=-1)
        # select the target logits
        batch_ids = torch.arange(target_ids.size(0),
                                 dtype=torch.long,
                                 device=target_ids.device)
        batch_ids = batch_ids.unsqueeze(1).expand_as(target_ids)
        seq_ids = torch.arange(target_ids.size(-1),
                               dtype=torch.long,
                               device=target_ids.device)
        seq_ids = seq_ids.unsqueeze(0).expand_as(target_ids)
        logits = outputs[batch_ids, seq_ids, target_ids]
        logits = (logits * logit_mask).sum(dim=1)

        if self.length_penalty > 0.0:
            logits = logits / logit_mask.sum(dim=1)**self.length_penalty
        if num_choices is not None:
            logits = logits.view(-1, num_choices)

        labels = kwargs['labels']
        if logits.size(1) == 1:
            logits = logits.squeeze(1)
            loss = F.binary_cross_entropy_with_logits(
                logits.contiguous().float(), labels.float())
        else:
            loss = F.cross_entropy(logits.contiguous().float(), labels.long())
        return {'loss': loss, 'logits': logits, 'hidden_states': mems}

    def compute_loss(self,
                     input_ids=None,
                     position_ids=None,
                     attention_mask=None,
                     mems=None,
                     labels=None,
                     return_memory=False,
                     detach_memory=True,
                     prompt_pos=None,
                     **kwargs):
        model_output = self.forward(input_ids=input_ids,
                                    position_ids=position_ids,
                                    attention_mask=attention_mask,
                                    mems=mems,
                                    return_memory=return_memory,
                                    detach_memory=detach_memory,
                                    prompt_pos=prompt_pos,
                                    **kwargs)
        assert labels is not None, "labels must not None!"

        logits = model_output['logits']
        loss = F.cross_entropy(logits.contiguous().float(), labels.long())
        return {
            "loss": loss,
            'logits': model_output['logits'],
            'hidden_states': model_output['hidden_states']
        }


class GLMForMultiTokenClozeFast(BaseModel):
    def __init__(self,
                 config,
                 take_softmax=True,
                 length_penalty=0.0,
                 **kwargs):
        super(GLMForMultiTokenClozeFast, self).__init__(config, **kwargs)
        self.config = config
        self.model = GLMModel(config)
        self.model.output_predict = False
        self.take_softmax = take_softmax
        self.length_penalty = length_penalty

    def load_weights(self, checkpoint_path):
        self.model.load_weights_glm(checkpoint_path)

    def forward(self,
                input_ids=None,
                position_ids=None,
                attention_mask=None,
                dec_input_ids=None,
                dec_position_ids=None,
                dec_attention_mask=None,
                target_ids=None,
                logit_mask=None,
                **kwargs):
        # encoder
        model_out = self.model(input_ids,
                               position_ids,
                               attention_mask,
                               return_memory=True,
                               detach_memory=False)
        outputs, mems = model_out['logits'], model_out['hidden_states']
        batch_size, num_choices, max_dec_len = dec_input_ids.size()
        max_enc_len = input_ids.size(-1)

        enc_mems = []
        for hidden in mems:
            hidden = hidden.unsqueeze(1).expand(-1, num_choices, -1,
                                                -1).reshape(
                                                    batch_size * num_choices,
                                                    *hidden.size()[1:])
            enc_mems.append(hidden)

        def build_dec_mask_matrix(seq_length, sep, memory_length=0):
            m = enc_mems[0].new_ones((1, seq_length, seq_length))
            m = torch.tril(m)

            # sep = dec_attention_mask
            ids = torch.arange(memory_length,
                               device=sep.device,
                               dtype=sep.dtype).view(1, -1)
            mask = ids < sep.view(-1, 1)  # batch * mem
            mask = mask.unsqueeze(1).float().expand(-1, seq_length, -1)

            m = m.expand(batch_size * num_choices, -1, -1)
            m = torch.cat((mask, m), dim=2)
            m = m.unsqueeze(1)
            return m

        dec_input_ids = dec_input_ids.reshape(-1, max_dec_len)
        dec_position_ids = dec_position_ids.reshape(
            -1,
            *dec_position_ids.size()[2:])
        # dec_attention_mask = dec_attention_mask.reshape(-1, *dec_attention_mask.size()[2:]).unsqueeze(1)
        dec_attention_mask = build_dec_mask_matrix(
            max_dec_len, dec_attention_mask.reshape(-1), max_enc_len)
        target_ids = target_ids.reshape(-1, target_ids.size(-1))
        logit_mask = logit_mask.reshape(-1, logit_mask.size(-1))

        dec_out = self.model(dec_input_ids, dec_position_ids,
                             dec_attention_mask, enc_mems)
        outputs, mems = dec_out['logits'], dec_out['hidden_states']
        if self.take_softmax:
            outputs = torch.nn.functional.log_softmax(outputs, dim=-1)
        batch_ids = torch.arange(target_ids.size(0),
                                 dtype=torch.long,
                                 device=target_ids.device)
        batch_ids = batch_ids.unsqueeze(1).expand_as(target_ids)
        seq_ids = torch.arange(target_ids.size(-1),
                               dtype=torch.long,
                               device=target_ids.device)
        seq_ids = seq_ids.unsqueeze(0).expand_as(target_ids)
        logits = outputs[batch_ids, seq_ids, target_ids]
        logits = (logits * logit_mask).sum(dim=1)
        if self.length_penalty > 0.0:
            logits = logits / logit_mask.sum(dim=1)**self.length_penalty
        if num_choices is not None:
            logits = logits.view(-1, num_choices)

        return {'logits': logits, 'hidden_states': mems}


class GLMForSingleTokenCloze(BaseModel):
    def __init__(self, config, take_softmax=False, **kwargs):
        super().__init__(config, **kwargs)
        self.config = config
        self.model = GLMModel(config)
        self.model.output_predict = True
        self.take_softmax = take_softmax

    def state_dict(self, destination=None, prefix='', keep_vars=False):
        # [h.remove() for h in self.hook_handles]
        sd = self.model.state_dict(destination, prefix, keep_vars)
        return sd

    def load_state_dict(self, state_dict, strict=True):
        return self.model.load_state_dict(state_dict, strict=strict)

    def load_weights(self, checkpoint_path):
        self.model.load_weights_glm(checkpoint_path)

    def named_parameters(self, prefix: str = '', recurse: bool = True):
        return self.model.named_parameters(prefix=prefix, recurse=recurse)

    def forward(self,
                input_ids=None,
                position_ids=None,
                attention_mask=None,
                target_ids=None,
                logit_mask=None,
                prompt_pos=None,
                **kwargs):
        '''
        input_ids: 16 x 256
        position_ids: 16 x 2 x 256
        attention_mask: 16
        '''
        if target_ids is None:
            return self.model(input_ids, position_ids, attention_mask)
        assert len(input_ids.shape) == 2
        model_out = self.model(input_ids,
                               position_ids,
                               attention_mask,
                               prompt_pos=prompt_pos,
<<<<<<< HEAD
                               #labels=kwargs['labels'],
=======
>>>>>>> 97da0256
                               mems=kwargs['mems'])
        outputs, mems = model_out['logits'], model_out['hidden_states']

        batch_ids = torch.arange(outputs.size(0),
                                 dtype=attention_mask.dtype,
                                 device=input_ids.device)

        target_logits = outputs[batch_ids, attention_mask]

        if self.take_softmax:
            target_prob = torch.nn.functional.log_softmax(target_logits,
                                                          dim=-1)
        else:
            target_prob = target_logits
        batch_ids = batch_ids.unsqueeze(1).expand_as(target_ids)
        output = target_prob[batch_ids, target_ids]

        if 'labels' not in kwargs:
            return {
                'logits': output,
                'target_logits': target_logits,
                'hidden_states': mems
            }
        else:
            logits = output
            labels = kwargs['labels']
            loss = F.cross_entropy(logits.contiguous().float(), labels.long())

            return {
                "loss": loss,
                'logits': logits,
                'hidden_states': model_out['hidden_states']
            }

    def compute_loss(self,
                     input_ids=None,
                     position_ids=None,
                     attention_mask=None,
                     mems=None,
                     labels=None,
                     return_memory=False,
                     detach_memory=True,
                     prompt_pos=None,
                     **kwargs):
        model_output = self.forward(input_ids=input_ids,
                                    position_ids=position_ids,
                                    attention_mask=attention_mask,
                                    mems=mems,
                                    return_memory=return_memory,
                                    detach_memory=detach_memory,
                                    prompt_pos=prompt_pos,
                                    **kwargs)
        assert labels is not None, "labels must not None!"
        logits = model_output['logits']
        loss = F.cross_entropy(logits.contiguous().float(), labels.long())
        return {
            "loss": loss,
            'logits': model_output['logits'],
            'hidden_states': model_output['hidden_states']
        }


class GLMForSequenceClassification(BaseModel):
    def __init__(self, config, hidden_dropout=0.1, pool_token='cls', **kwargs):
        super().__init__(config, **kwargs)
        self.config = config
        self.pool_token = pool_token
        self.model = GLMModel(config)
        self.model.output_predict = False
        self.num_class = config['class_num']
        # Multi-choice head.
        hidden_size = self.model.hidden_size
        self.pool_layer = torch.nn.Linear(hidden_size, hidden_size)
        self.multichoice_dropout = torch.nn.Dropout(hidden_dropout)
        self.multichoice_head = torch.nn.Linear(hidden_size, self.num_class)

    def forward(self,
                input_ids=None,
                position_ids=None,
                attention_mask=None,
                **kwargs):
        num_choices = None
        if len(input_ids.shape) == 3:
            assert self.num_class == 1
            batch_size, num_choices = input_ids.shape[:2]
            input_ids = input_ids.reshape(-1, input_ids.size(-1))
            attention_mask = attention_mask.reshape(-1,
                                                    *attention_mask.size()[2:])
            position_ids = position_ids.reshape(-1, *position_ids.size()[2:])
        model_out = self.model(input_ids, position_ids, attention_mask)
        outputs, mems = model_out['logits'], model_out['hidden_states']
        if self.pool_token == 'start':
            output = outputs[torch.arange(outputs.size(0),
                                          dtype=attention_mask.dtype,
                                          device=attention_mask.device),
                             attention_mask]
        elif self.pool_token == 'pad':
            output = outputs[torch.arange(outputs.size(0),
                                          dtype=attention_mask.dtype,
                                          device=attention_mask.device),
                             attention_mask - 1]
        elif self.pool_token == 'cls':
            output = outputs[:, 0]
        else:
            raise NotImplementedError
        output = torch.tanh(self.pool_layer(output))
        multichoice_output = self.multichoice_dropout(output)
        logits = self.multichoice_head(multichoice_output)
        if num_choices is not None:
            logits = logits.view(-1, num_choices)
        if 'labels' not in kwargs:
            return {'logits': logits, 'hidden_states': mems}
        else:
            labels = kwargs['labels']
            if logits.size(1) == 1:
                logits = logits.squeeze(1)
                loss = F.binary_cross_entropy_with_logits(
                    logits.contiguous().float(), labels.float())
            else:
                loss = F.cross_entropy(logits.contiguous().float(),
                                       labels.long())
            return {"loss": loss, 'logits': logits, 'hidden_states': mems}

    def compute_loss(self,
                     input_ids=None,
                     position_ids=None,
                     attention_mask=None,
                     labels=None,
                     **kwargs):
        model_output = self.forward(input_ids=input_ids,
                                    position_ids=position_ids,
                                    attention_mask=attention_mask)
        assert labels is not None, "labels must not None!"
        logits = model_output['logits']
        loss = F.cross_entropy(logits.contiguous().float(), labels.long())
        return {
            "loss": loss,
            'logits': model_output['logits'],
            'hidden_states': model_output['hidden_states']
        }

    def load_weights(self, checkpoint_path):
        checkpoints = self.model.load_weights_glm(checkpoint_path)
        self.load_state_dict(checkpoints, strict=False)


class GLMForSeq2Seq(BaseModel):
    def __init__(self, config, take_softmax=True, **kwargs):
        super().__init__(config, **kwargs)
        self.config = config
        self.model = GLMModel(config)
        self.model.output_predict = True
        self.take_softmax = take_softmax

    def state_dict(self, destination=None, prefix='', keep_vars=False):
        # [h.remove() for h in self.hook_handles]
        sd = self.model.state_dict(destination, prefix, keep_vars)
        return sd

    def load_state_dict(self, state_dict, strict=True):
        return self.model.load_state_dict(state_dict, strict=strict)

    def load_weights(self, checkpoint_path):
        self.model.load_weights_glm(checkpoint_path)

    def named_parameters(self, prefix: str = '', recurse: bool = True):
        return self.model.named_parameters(prefix=prefix, recurse=recurse)

    def forward(self,
                input_ids=None,
                position_ids=None,
                attention_mask=None,
                loss_mask=None,
                target_ids=None,
                logit_mask=None,
                prompt_pos=None,
                **kwargs):
        '''
        input_ids: 4 x 768
        target_ids: 4 x 768
        position_ids: 4 x 2 x 768
        attention_mask: 16
        '''
        if target_ids is None:
            return self.model(input_ids, position_ids, attention_mask)
        assert len(input_ids.shape) == 2
        model_out = self.model(input_ids,
                               position_ids,
                               attention_mask,
                               prompt_pos=prompt_pos)
        outputs, mems = model_out['logits'], model_out['hidden_states']
        vocab_size = outputs.size()[-1]
        target_ids = target_ids.view(-1)
        loss_mask = loss_mask.view(-1).float()
        Loss = nn.CrossEntropyLoss(ignore_index=0, reduction="none")
        logits = outputs.view(-1, vocab_size)

        loss = (Loss(logits, target_ids) * loss_mask).sum() / loss_mask.sum()
        return {"loss": loss, "hidden_states": mems, "logits": logits}<|MERGE_RESOLUTION|>--- conflicted
+++ resolved
@@ -755,10 +755,6 @@
                                position_ids,
                                attention_mask,
                                prompt_pos=prompt_pos,
-<<<<<<< HEAD
-                               #labels=kwargs['labels'],
-=======
->>>>>>> 97da0256
                                mems=kwargs['mems'])
         outputs, mems = model_out['logits'], model_out['hidden_states']
 
