--- conflicted
+++ resolved
@@ -1,11 +1,6 @@
-<<<<<<< HEAD
+
 import os
 from time import clock_settime
-
-=======
-from transformers.models.clip.modeling_clip import *
-import torch.nn as nn
->>>>>>> c501c636
 import torch
 from torch import nn
 from transformers import CLIPProcessor
