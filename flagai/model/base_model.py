--- conflicted
+++ resolved
@@ -101,21 +101,12 @@
             model_id = _get_model_id(model_name)
         except:
             print("Model hub is not reachable!")
-<<<<<<< HEAD
-        # config_path = None
-        download_path = os.path.join(download_path, model_name)
-        checkpoint_path = os.path.join(download_path, "pytorch_model.bin")
-=======
->>>>>>> a9a4e91e
         # prepare the download path
         # downloading the files
         model: Union[Module, None]
         if model_id and model_id != "null":
             model_files = eval(_get_model_files(model_name))
-<<<<<<< HEAD
-=======
             print("model files:" + str(model_files))
->>>>>>> a9a4e91e
             for file_name in model_files:
                 if not file_name.endswith("bin"):
                     _get_vocab_path(download_path, file_name, model_id)
@@ -159,48 +150,4 @@
                                 checkpoint_merge[k] = v
                     # save all parameters
                     torch.save(checkpoint_merge, os.path.join(download_path, "pytorch_model.bin"))
-<<<<<<< HEAD
-
-        config_path = os.path.join(download_path, "config.json")
-
-        if os.path.exists(config_path):
-            model = cls.init_from_json(config_path, **kwargs)
-            model.to(device)
-            if os.getenv('ENV_TYPE') != 'deepspeed+mpu':
-                if os.path.exists(checkpoint_path):
-                    model.load_weights(checkpoint_path)
-            elif os.getenv('ENV_TYPE') == 'deepspeed+mpu':
-                model_parallel_size = int(os.getenv("MODEL_PARALLEL_SIZE"))
-                if torch.distributed.is_initialized(
-                ) and torch.distributed.get_rank() == 0:
-                    # change the mp_size in rank 0
-                    print(
-                        "preparing the model weights for model parallel size = {:02d}"
-                        .format(model_parallel_size))
-                    from flagai.auto_model.auto_loader import MODEL_DICT
-                    from flagai.mp_tools import change_pytorch_model_mp_from_1_to_n_new, check_pytorch_model_mp_size
-                    if model_parallel_size > 1 and not check_pytorch_model_mp_size(
-                            download_path, model_parallel_size):
-                        brief_model_name = MODEL_DICT[model_name.lower()][2]
-                        change_pytorch_model_mp_from_1_to_n_new(brief_model_name,
-                            download_path, model_parallel_size)
-
-                from flagai import mpu
-                torch.distributed.barrier(group=mpu.get_model_parallel_group())
-
-                if model_parallel_size > 1:
-                    from flagai.mpu import get_model_parallel_rank
-                    model_parallel_rank = get_model_parallel_rank()
-                    checkpoint_path = os.path.join(
-                        download_path,
-                        "pytorch_model_{:02d}.bin".format(model_parallel_rank))
-                    if os.path.exists(checkpoint_path):
-                        model.load_weights(checkpoint_path)
-                else:
-                    model.load_weights(checkpoint_path)
-        else:
-            model = None
-        return model
-=======
-        return load_local(checkpoint_path)
->>>>>>> a9a4e91e
+        return load_local(checkpoint_path)