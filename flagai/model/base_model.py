--- conflicted
+++ resolved
@@ -58,10 +58,6 @@
         if len(u) > 0 and verbose:
             print("unexpected keys:")
             print(u)
-<<<<<<< HEAD
-        # model.cuda()
-=======
->>>>>>> 25b49a67
         model.eval()
         return model
 
