--- conflicted
+++ resolved
@@ -30,10 +30,7 @@
         total_len = min(2048, max_gen_len + max_prompt_size)
 
         tokens = torch.full((bsz, total_len), 0).cuda().long()
-<<<<<<< HEAD
-=======
-        #tokens = torch.full((bsz, total_len), 0).to("cuda:5").long()
->>>>>>> d3722a64
+
         for k, t in enumerate(prompt_tokens):
             tokens[k, : len(t)] = t.clone().detach().long()
         input_text_mask = tokens != 0
