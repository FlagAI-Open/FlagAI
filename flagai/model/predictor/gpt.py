--- conflicted
+++ resolved
@@ -7,16 +7,11 @@
                       top_k, top_p, repetition_penalty, temperature, device):
     tokenizer_out = tokenizer.encode_plus(text, max_length=input_max_length)
     token_ids = tokenizer_out["input_ids"]
-<<<<<<< HEAD
-    token_end_id = tokenizer.token_end_id
-    if token_ids[-1] == token_end_id:
-=======
+
     token_end_id = tokenizer.get_command_id('sep')
     token_eos_id = tokenizer.get_command_id('eos')
     removed_tokens = [token_end_id, token_eos_id]
-
     while len(token_ids)>0 and token_ids[-1] in removed_tokens:
->>>>>>> 1aef5724
         token_ids = token_ids[:-1]
 
     lp = [
