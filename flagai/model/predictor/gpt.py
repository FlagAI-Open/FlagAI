--- conflicted
+++ resolved
@@ -7,10 +7,6 @@
                       top_k, top_p, repetition_penalty, temperature, device):
     tokenizer_out = tokenizer.encode_plus(text, max_length=input_max_length)
     token_ids = tokenizer_out["input_ids"]
-<<<<<<< HEAD
-    # print(tokenizer.decode(token_ids))
-=======
->>>>>>> a9a4e91e
     token_end_id = tokenizer.get_command_id('sep')
     if token_ids[-1] == token_end_id:
         token_ids = token_ids[:-1]
