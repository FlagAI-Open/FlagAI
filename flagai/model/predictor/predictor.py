# Copyright © 2022 BAAI. All rights reserved.
#
# Licensed under the Apache License, Version 2.0 (the "License")
import numpy as np
import torch
import torch.nn.functional as F
from flagai.model.predictor.utils import viterbi_decode, decode_labels, bert_beamsearch,\
    t5_random_sample, gpt_random_sample, \
    t5_beamsearch, gpt_beamsearch, bert_random_sample, glm_beamsearch, glm_random_sample, cpm_beamsearch, alm_beamsearch, alm_random_sample
from typing import List, Union, Dict, Tuple, Any
from flagai.model.predictor.gpt import gpt_random_sample_use_cache
from flagai.model.predictor.simctg import contrastive_search
from flagai.model.mm.Sampler import DDIMSampler, PLMSSampler
import os
from PIL import Image
from tqdm import trange, tqdm
import time
from contextlib import contextmanager, nullcontext
from einops import rearrange
<<<<<<< HEAD
from torchvision.utils import make_grid
from pytorch_lightning import seed_everything
=======
from torch.cuda.amp import autocast as autocast
>>>>>>> 0fd7d8e0

class Predictor:
    def __init__(self, model, tokenizer=None):
        """
        Args:
            model: The model loaded by the AutoLoader class.
            tokenizer: The tokenizer loaded by the AutoLoader class.
        Examples::
            # Define the predictor
            >>> predicter = Predictor(model=model, tokenizer=tokenizer)

        """
        self.tokenizer = tokenizer
        word2idx = None
        if getattr(self.tokenizer, "get_vocab", None) is not None:
            word2idx = self.tokenizer.get_vocab()

        if getattr(self.tokenizer, "token_end_id", None) is None:
            if word2idx is not None:
                if word2idx.get("[SEP]", None) is not None:
                    setattr(self.tokenizer, "token_end_id", word2idx["[SEP]"])
                elif word2idx.get("</s>", None) is not None:
                    setattr(self.tokenizer, "token_end_id", word2idx["</s>"])
                else:
                    setattr(self.tokenizer, "token_end_id", 1)

        if getattr(self.tokenizer, "token_start_id", None) is None:
            if word2idx is not None:
                if word2idx.get("[CLS]", None) is not None:
                    setattr(self.tokenizer, "token_start_id",
                            word2idx["[CLS]"])
                elif word2idx.get("<s>", None) is not None:
                    setattr(self.tokenizer, "token_start_id", word2idx["<s>"])
                else:
                    setattr(self.tokenizer, "token_start_id", 0)

        if getattr(self.tokenizer, "token_unk_id", None) is None:
            if word2idx is not None:
                if word2idx.get("[UNK]", None) is not None:
                    setattr(self.tokenizer, "token_unk_id", word2idx["[UNK]"])
                elif word2idx.get("<unk>", None) is not None:
                    setattr(self.tokenizer, "token_unk_id", word2idx["<unk>"])
                else:
                    setattr(self.tokenizer, "token_unk_id", 0)

        if getattr(self.tokenizer, "token_pad_id", None) is None:
            if word2idx is not None:
                if word2idx.get("[PAD]", None) is not None:
                    setattr(self.tokenizer, "token_pad_id", word2idx["[PAD]"])
                elif word2idx.get("<pad>", None) is not None:
                    setattr(self.tokenizer, "token_pad_id", word2idx["<pad>"])
                else:
                    setattr(self.tokenizer, "token_pad_id", 0)

        self.model = model
        self.model.eval()
        self.class_name = type(model).__name__
        #self.word2idx = self.tokenizer.vocab #to do: GLMLargeChTokenizer add attribute '_vocab'

    def predict_embedding(self, text, maxlen=256):
        device = next(self.model.parameters()).device
        tokenizer_out = self.tokenizer.encode_plus(text,
                                                   max_length=maxlen,
                                                   truncation=True)

        input_ids = tokenizer_out["input_ids"]
        token_type_ids = tokenizer_out["token_type_ids"]
        input_ids = torch.tensor(input_ids, device=device)
        token_type_ids = torch.tensor(token_type_ids, device=device)
        if input_ids.ndim == 1:
            input_ids = input_ids.view(1, -1)
            token_type_ids = token_type_ids.view(1, -1)
        with torch.no_grad():
            score = self.model(**{
                "input_ids": input_ids,
                "segment_ids": token_type_ids
            })["logits"].cpu().mean(1)[0]

        return score

    def predict_cls_classifier(self,
                               text: Union[str, List[str]],
                               maxlen: int = 512) -> int:
        """
        Args:
           text: The input. text-pair for semantic matching and text for text classification.
           maxlen: The max length of input.
        """
        device = next(self.model.parameters()).device
        if type(text) is str:
            tokenizer_out = self.tokenizer.encode_plus(text,
                                                       max_length=maxlen,
                                                       truncation=True)
        else:
            assert len(text) == 2
            tokenizer_out = self.tokenizer.encode_plus(text[0],
                                                       text[1],
                                                       max_length=maxlen,
                                                       truncation=True)

        input_ids = tokenizer_out["input_ids"]
        token_type_ids = tokenizer_out["token_type_ids"]
        input_ids = torch.tensor(input_ids, device=device)
        token_type_ids = torch.tensor(token_type_ids, device=device)
        if input_ids.ndim == 1:
            input_ids = input_ids.view(1, -1)
            token_type_ids = token_type_ids.view(1, -1)
        with torch.no_grad():
            score = self.model(**{
                "input_ids": input_ids,
                "segment_ids": token_type_ids
            })["logits"].cpu()
        score = score.argmax(dim=-1)
        return score.item()

    def predict_masklm(self, text: str, maxlen: int = 512) -> str:
        """
        Args:
          text: The input text.
          maxlen: The max length of input.
        """
        device = next(self.model.parameters()).device
        tokenizer_out = self.tokenizer.encode_plus(text,
                                                   max_length=maxlen,
                                                   truncation=True)

        input_ids = tokenizer_out["input_ids"]
        token_type_ids = tokenizer_out["token_type_ids"]
        input_ids = torch.tensor(input_ids, device=device)
        token_type_ids = torch.tensor(token_type_ids, device=device)
        if input_ids.ndim == 1:
            input_ids = input_ids.view(1, -1)
            token_type_ids = token_type_ids.view(1, -1)
        with torch.no_grad():
            score = self.model(**{
                "input_ids": input_ids,
                "segment_ids": token_type_ids
            })["logits"].cpu()
        score = score.argmax(dim=-1).numpy()[0]
        return self.tokenizer.decode(score)

    def predict_ner(self,
                    text: str,
                    target: List[str],
                    maxlen: int = 256,
                    add_spatial_token=False) -> List[Tuple[int, int, str]]:
        """
        Args:
          text: The input text.
          target: The all text of labels, for example: ["B-LOC", "I-LOC", ...]
          maxlen: The max length of input.
        """
        model = self.model
        model.eval()
        device = next(model.parameters()).device
        tokenizer = self.tokenizer
        tokens = tokenizer.tokenize(text,
                                    maxlen=maxlen,
                                    add_spatial_tokens=add_spatial_token)

        mapping = tokenizer.rematch(text, tokens)
        token_ids = tokenizer.text_tokenizer.convert_tokens_to_ids(tokens)
        token_ids = torch.tensor([token_ids], dtype=torch.long, device=device)

        trans = model.state_dict().get("crf_layer.trans", None)
        if trans is not None:
            # crf
            trans = trans.cpu()
            with torch.no_grad():
                out = model(**{"input_ids": token_ids})["logits"][0].cpu()
            labels = viterbi_decode(out, trans)
            entities = decode_labels(labels, target)
            return [(mapping[w[0]][0], mapping[w[-1]][-1], l)
                    for w, l in entities if mapping[w[0]] and mapping[w[-1]]]

        elif getattr(model, "gp", None) is not None:
            entities = []
            with torch.no_grad():
                scores = model(
                    **{"input_ids": token_ids})["logits"].cpu().numpy()[0]
            # global pointer
            scores[:, [0, -1]] -= np.inf
            scores[:, :, [0, -1]] -= np.inf
            for pos_t, start, end in zip(*np.where(scores > 0)):
                if mapping[start] and mapping[end]:
                    entities.append(
                        (mapping[start][0], mapping[end][-1], target[pos_t]))
            return entities
        else:
            with torch.no_grad():
                scores = model(**{"input_ids": token_ids})["logits"].cpu()[0]
            labels = scores.argmax(dim=-1)
            entities = decode_labels(labels, target)
            return [(mapping[w[0]][0], mapping[w[-1]][-1], l)
                    for w, l in entities if mapping[w[0]] and mapping[w[-1]]]

    def predict_generate_beamsearch(self,
                                    text: str,
                                    input_max_length: int = 256,
                                    out_max_length: int = 100,
                                    beam_size: int = 1) -> str:
        """
        Args:
          text: The input text.
          input_max_length: The max length of input text.
          out_max_length: The max length of output text.
          beam_size: The beam size.
        """
        self.model.eval()
        if "glm" in self.class_name.lower():
            #assert "seq2seq" in self.class_name.lower(), "this function only support seq2seq task"
            return glm_beamsearch(self.model, self.tokenizer, text,
                                  out_max_length, beam_size)
        if "alm" in self.class_name.lower():
            #assert "seq2seq" in self.class_name.lower(), "this function only support seq2seq task"
            return alm_beamsearch(self.model, self.tokenizer, text,
                                  out_max_length, beam_size)
        if "bert" in self.class_name.lower():
            assert "seq2seq" in self.class_name.lower(
            ), "this function only support seq2seq task"
            return bert_beamsearch(self.model,
                                   self.tokenizer,
                                   text,
                                   input_max_length=input_max_length,
                                   out_max_length=out_max_length,
                                   beam_size=beam_size)
        elif "t5" in self.class_name.lower():
            return t5_beamsearch(self.model,
                                 self.tokenizer,
                                 text,
                                 input_max_length=input_max_length,
                                 out_max_length=out_max_length,
                                 beam_size=beam_size)

        elif "gpt" in self.class_name.lower():
            return gpt_beamsearch(self.model,
                                  self.tokenizer,
                                  text,
                                  input_max_length=input_max_length,
                                  out_max_length=out_max_length,
                                  beam_size=beam_size)
        elif "cpm" in self.class_name.lower():
            return cpm_beamsearch(self.model,
                                  self.tokenizer,
                                  text,
                                  input_max_length=input_max_length,
                                  out_max_length=out_max_length,
                                  beam_size=beam_size)
        else:
            print("Unsupported decoding mode")
            import os
            os._exit(0)

    def predict_generate_contrastive_search(self,
                                            text: str,
                                            input_max_length: int = 256,
                                            out_max_length: int = 100,
                                            beam_size: int = 1) -> str:
        """
        Args:
          text: The input text.
          input_max_length: The max length of input text.
          out_max_length: The max length of output text.
          beam_size: The beam size.
        """
        self.model.eval()
        if "gpt" in self.class_name.lower() or "opt" in self.class_name.lower():
            return contrastive_search(self.model,
                                      self.tokenizer,
                                      text,
                                      input_max_length=input_max_length,
                                      out_max_length=out_max_length,
                                      beam_size=beam_size)
        else:
            print("Unsupported decoding mode")
            import os
            os._exit(0)

    def predict_generate_randomsample(self,
                                      text: str,
                                      input_max_length: int = 256,
                                      out_max_length: int = 200,
                                      top_k: int = 30,
                                      top_p: float = 1.0,
                                      repetition_penalty: float = 1.0,
                                      temperature: float = 1.0):
        """
        Args:
        text: The input text.
        input_max_length: The max length of input text.
        out_max_length: The max length of output text.
        top_k: keep only top k tokens with highest probability (top-k filtering).
        top_p: keep the top tokens with cumulative probability >= top_p (nucleus filtering).(http://arxiv.org/abs/1904.09751)
        repetition_penalty: avoid the repetition out. (https://arxiv.org/pdf/1909.05858.pdf)
        temperature: normalization the score.
        """
        device = next(self.model.parameters()).device
        if "t5" in self.class_name.lower():
            return t5_random_sample(self.model, self.tokenizer, text,
                                    input_max_length, out_max_length, top_k,
                                    top_p, repetition_penalty, temperature,
                                    device)

        elif "gpt" in self.class_name.lower(
        ) or "opt" in self.class_name.lower():
            return gpt_random_sample_use_cache(self.model, self.tokenizer,
                                               text, input_max_length,
                                               out_max_length, top_k, top_p,
                                               repetition_penalty, temperature,
                                               device)
        elif "glm" in self.class_name.lower() or "alm" in self.class_name.lower():
            return glm_random_sample(self.model, self.tokenizer, text,
                                     out_max_length, top_k, top_p,
                                     repetition_penalty, temperature, device)
        elif "alm" in self.class_name.lower():
            return alm_random_sample(self.model, self.tokenizer, text,
                                     out_max_length, top_k, top_p,
                                     repetition_penalty, temperature, device)

        elif "bert" in self.class_name.lower():
            assert "seq2seq" in self.class_name.lower(
            ), "this function only support seq2seq task"
            return bert_random_sample(self.model, self.tokenizer, text,
                                      input_max_length, out_max_length, top_k,
                                      top_p, repetition_penalty, temperature,
                                      device)

        else:
            print("Unsupported decoding mode")
            import os
            os._exit(0)

    def predict_generate_images(self,
                                prompt: str,
                                outpath: str = "AltDiffusionOutputs",
                                n_samples: int = 4,
                                n_rows: int = 0,
                                skip_grid: bool = False,
                                skip_save: bool = False,
                                ddim_steps: int = 50,
                                n_iter: int = 1,
                                plms: bool = False,
                                fixed_code: bool = False,
                                ddim_eta: float = 0.0,
                                H: int = 512,
                                W: int = 512,
                                C: int = 4,
                                f: int = 8,
                                scale: float = 7.5,
                                from_file: str = None,
<<<<<<< HEAD
                                seed: int = 34234):
=======
                                seed: int = 34234,
                                fp16: bool = False):
        from torchvision.utils import make_grid
        from pytorch_lightning import seed_everything
>>>>>>> 0fd7d8e0
        from flagai.model.predictor.utils import chunk, check_safety, get_safety_checker
        safety_checker, safety_feature_extractor = get_safety_checker()
        """
        Args:
        prompt: the prompt text
        out_path: the output path
        n_samples: how many images to be generated
        skip_grid: not to grid images
        skip_save: do not save images
        ddim_step: number of steps in ddim model
        n_iter: number of iterations
        plms: use PLMSSampler
        fixed_code: sampled from a initial start code
        seed: Random seed
        H: height of image
        W: width of image
        C: channels of images, 4 for colored images
        """
        seed_everything(seed)
        assert "diffusion" in self.class_name.lower()
        device = next(self.model.parameters()).device
        if plms:
            sampler = PLMSSampler(self.model)
        else:
            sampler = DDIMSampler(self.model)

        os.makedirs(outpath, exist_ok=True)

        batch_size = n_samples
        n_rows = n_rows if n_rows > 0 else batch_size
        if not from_file:
            assert prompt is not None
            data = [batch_size * [prompt]]

        else:
            print(f"reading prompts from {from_file}")
            with open(from_file, "r") as f:
                data = f.read().splitlines()
                data = list(chunk(data, batch_size))

        sample_path = os.path.join(outpath, "samples")
        os.makedirs(sample_path, exist_ok=True)
        base_count = len(os.listdir(sample_path))
        grid_count = len(os.listdir(outpath)) - 1

        start_code = None
        if fixed_code:
            start_code = torch.randn([n_samples, C, H // f, W // f],
                                     device=device)

        # precision_scope = nullcontext
        with torch.no_grad():
            # with precision_scope("cuda"):
            with self.model.ema_scope():
                tic = time.time()
                all_samples = list()
                for n in trange(n_iter, desc="Sampling"):
                    for prompts in tqdm(data, desc="data"):
                        uc = None
                        if scale != 1.0:
                            uc = self.model.get_learned_conditioning(
                                batch_size * [""])
                        if isinstance(prompts, tuple):
                            prompts = list(prompts)
                        c = self.model.get_learned_conditioning(prompts)
                        shape = [C, H // f, W // f]
                        samples_ddim, _ = sampler.sample(
                            S=ddim_steps,
                            conditioning=c,
                            batch_size=n_samples,
                            shape=shape,
                            verbose=False,
                            unconditional_guidance_scale=scale,
                            unconditional_conditioning=uc,
                            eta=ddim_eta,
                            x_T=start_code)
                        with autocast():
                            x_samples_ddim = self.model.decode_first_stage(
                                samples_ddim)
                        x_samples_ddim = torch.clamp(
                            (x_samples_ddim + 1.0) / 2.0, min=0.0, max=1.0)
                        x_samples_ddim = x_samples_ddim.cpu().permute(
                            0, 2, 3, 1).numpy()

                        x_checked_image, has_nsfw_concept = check_safety(safety_checker, safety_feature_extractor, x_samples_ddim)

                        x_checked_image_torch = torch.from_numpy(
                            x_checked_image).permute(0, 3, 1, 2)

                        prompt_count = 0
                        if not skip_save:
                            for x_sample in x_checked_image_torch:
                                x_sample = 255. * rearrange(
                                    x_sample.cpu().numpy(),
                                    'c h w -> h w c')
                                img = Image.fromarray(
                                    x_sample.astype(np.uint8))
                                img.save(
                                    os.path.join(sample_path,
                                                    f"{base_count:05}.png"))
                                #img.save(os.path.join(sample_path, f"{prompts[prompt_count]}.png"))

                                base_count += 1
                                prompt_count = prompt_count % batch_size
                                prompt_count += 1

                        if not skip_grid:
                            all_samples.append(x_checked_image_torch)

                if not skip_grid:
                    # additionally, save as grid
                    grid = torch.stack(all_samples, 0)
                    grid = rearrange(grid, 'n b c h w -> (n b) c h w')
                    grid = make_grid(grid, nrow=n_rows)

                    # to image
                    grid = 255. * rearrange(
                        grid, 'c h w -> h w c').cpu().numpy()
                    img = Image.fromarray(grid.astype(np.uint8))
                    # img = put_watermark(img, wm_encoder)
                    img.save(
                        os.path.join(outpath, f'grid-{grid_count:04}.png'))
                    grid_count += 1

                toc = time.time()

        print(
            f"Your samples are ready and waiting for you here: \n{outpath} \n"
            f" \nEnjoy.")<|MERGE_RESOLUTION|>--- conflicted
+++ resolved
@@ -17,12 +17,7 @@
 import time
 from contextlib import contextmanager, nullcontext
 from einops import rearrange
-<<<<<<< HEAD
-from torchvision.utils import make_grid
-from pytorch_lightning import seed_everything
-=======
 from torch.cuda.amp import autocast as autocast
->>>>>>> 0fd7d8e0
 
 class Predictor:
     def __init__(self, model, tokenizer=None):
@@ -373,14 +368,10 @@
                                 f: int = 8,
                                 scale: float = 7.5,
                                 from_file: str = None,
-<<<<<<< HEAD
-                                seed: int = 34234):
-=======
                                 seed: int = 34234,
                                 fp16: bool = False):
         from torchvision.utils import make_grid
         from pytorch_lightning import seed_everything
->>>>>>> 0fd7d8e0
         from flagai.model.predictor.utils import chunk, check_safety, get_safety_checker
         safety_checker, safety_feature_extractor = get_safety_checker()
         """
