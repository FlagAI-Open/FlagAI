# Copyright © 2022 BAAI. All rights reserved.
#
# Licensed under the Apache License, Version 2.0 (the "License")
import numpy as np
import torch
import torch.nn.functional as F
from flagai.model.predictor.utils import viterbi_decode, decode_labels, bert_beamsearch,\
    t5_random_sample, gpt_random_sample, \
    t5_beamsearch, gpt_beamsearch, bert_random_sample, glm_beamsearch, glm_random_sample
from typing import List, Union, Dict, Tuple, Any
from flagai.model.predictor.gpt import gpt_random_sample_use_cache


class Predictor:

    def __init__(self,
                 model,
                 tokenizer):
        """
        Args:
            model: The model loaded by the AutoLoader class.
            tokenizer: The tokenizer loaded by the AutoLoader class.
        Examples::
            # Define the predictor
            >>> predicter = Predictor(model=model, tokenizer=tokenizer)

        """
        self.tokenizer = tokenizer
        word2idx = None
        if getattr(self.tokenizer, "get_vocab", None) is not None:
            word2idx = self.tokenizer.get_vocab()

        if getattr(self.tokenizer, "token_end_id", None) is None:
            if word2idx is not None:
                if word2idx.get("[SEP]", None) is not None:
                    setattr(self.tokenizer, "token_end_id", word2idx["[SEP]"])
                elif word2idx.get("</s>", None) is not None:
                    setattr(self.tokenizer, "token_end_id", word2idx["</s>"])
                else:
                    setattr(self.tokenizer, "token_end_id", 1)

        if getattr(self.tokenizer, "token_start_id", None) is None:
            if word2idx is not None:
                if word2idx.get("[CLS]", None) is not None:
                    setattr(self.tokenizer, "token_start_id", word2idx["[CLS]"])
                elif word2idx.get("<s>", None) is not None:
                    setattr(self.tokenizer, "token_start_id", word2idx["<s>"])
                else:
                    setattr(self.tokenizer, "token_start_id", 0)

        if getattr(self.tokenizer, "token_unk_id", None) is None:
            if word2idx is not None:
                if word2idx.get("[UNK]", None) is not None:
                    setattr(self.tokenizer, "token_unk_id", word2idx["[UNK]"])
                elif word2idx.get("<unk>", None) is not None:
                    setattr(self.tokenizer, "token_unk_id", word2idx["<unk>"])
                else:
                    setattr(self.tokenizer, "token_unk_id", 0)

        if getattr(self.tokenizer, "token_pad_id", None) is None:
            if word2idx is not None:
                if word2idx.get("[PAD]", None) is not None:
                    setattr(self.tokenizer, "token_pad_id", word2idx["[PAD]"])
                elif word2idx.get("<pad>", None) is not None:
                    setattr(self.tokenizer, "token_pad_id", word2idx["<pad>"])
                else:
                    setattr(self.tokenizer, "token_pad_id", 0)


        self.model = model
        self.model.eval()
        self.class_name = type(model).__name__
        #self.word2idx = self.tokenizer.vocab #to do: GLMLargeChTokenizer add attribute '_vocab'

    def predict_embedding(self, text, maxlen=256):
        device = next(self.model.parameters()).device
        tokenizer_out = self.tokenizer.encode_plus(text,
                                                   max_length=maxlen,
                                                   truncation=True)

        input_ids = tokenizer_out["input_ids"]
        token_type_ids = tokenizer_out["token_type_ids"]
        input_ids = torch.tensor(input_ids, device=device)
        token_type_ids = torch.tensor(token_type_ids, device=device)
        if input_ids.ndim == 1:
            input_ids = input_ids.view(1, -1)
            token_type_ids = token_type_ids.view(1, -1)
        with torch.no_grad():
            score = self.model(**{
                "input_ids": input_ids,
                "segment_ids": token_type_ids
            })["logits"].cpu().mean(1)[0]

        return score

    def predict_cls_classifier(self,
                               text: Union[str, List[str]],
                               maxlen: int = 512) -> int:
        """
        Args:
           text: The input. text-pair for semantic matching and text for text classification.
           maxlen: The max length of input.
        """
        device = next(self.model.parameters()).device
        if type(text) is str:
            tokenizer_out = self.tokenizer.encode_plus(text,
                                                       max_length=maxlen,
                                                       truncation=True)
        else:
            assert len(text) == 2
            tokenizer_out = self.tokenizer.encode_plus(text[0],
                                                       text[1],
                                                       max_length=maxlen,
                                                       truncation=True)

        input_ids = tokenizer_out["input_ids"]
        token_type_ids = tokenizer_out["token_type_ids"]
        input_ids = torch.tensor(input_ids, device=device)
        token_type_ids = torch.tensor(token_type_ids, device=device)
        if input_ids.ndim == 1:
            input_ids = input_ids.view(1, -1)
            token_type_ids = token_type_ids.view(1, -1)
        with torch.no_grad():
            score = self.model(**{
                "input_ids": input_ids,
                "segment_ids": token_type_ids
            })["logits"].cpu()
        score = score.argmax(dim=-1)
        return score.item()

    def predict_masklm(self, text: str, maxlen: int = 512) -> str:
        """
        Args:
          text: The input text.
          maxlen: The max length of input.
        """
        device = next(self.model.parameters()).device
        tokenizer_out = self.tokenizer.encode_plus(text,
                                                   max_length=maxlen,
                                                   truncation=True)

        input_ids = tokenizer_out["input_ids"]
        token_type_ids = tokenizer_out["token_type_ids"]
        input_ids = torch.tensor(input_ids, device=device)
        token_type_ids = torch.tensor(token_type_ids, device=device)
        if input_ids.ndim == 1:
            input_ids = input_ids.view(1, -1)
            token_type_ids = token_type_ids.view(1, -1)
        with torch.no_grad():
            score = self.model(**{
                "input_ids": input_ids,
                "segment_ids": token_type_ids
            })["logits"].cpu()
        score = score.argmax(dim=-1).numpy()[0]
        return self.tokenizer.decode(score)

    def predict_ner(self,
                    text: str,
                    target: List[str],
                    maxlen: int = 256,
                    add_spatial_token=False) -> List[Tuple[int, int, str]]:
        """
        Args:
          text: The input text.
          target: The all text of labels, for example: ["B-LOC", "I-LOC", ...]
          maxlen: The max length of input.
        """
        model = self.model
        model.eval()
        device = next(model.parameters()).device
        tokenizer = self.tokenizer
<<<<<<< HEAD
        tokens = tokenizer.text_tokenizer.tokenize(text,
                                    maxlen=maxlen,
                                    add_spatial_tokens=True)
=======
        tokens = tokenizer.tokenize(text,
                                    maxlen=maxlen,
                                    add_spatial_tokens=add_spatial_token)
>>>>>>> a9a4e91e
        
        mapping = tokenizer.rematch(text, tokens)
        token_ids = tokenizer.text_tokenizer.convert_tokens_to_ids(tokens)
        token_ids = torch.tensor([token_ids], dtype=torch.long, device=device)

        trans = model.state_dict().get("crf_layer.trans", None)
        if trans is not None:
            # crf
            trans = trans.cpu()
            with torch.no_grad():
                out = model(**{"input_ids": token_ids})["logits"][0].cpu()
            labels = viterbi_decode(out, trans)
            entities = decode_labels(labels, target)
            return [(mapping[w[0]][0], mapping[w[-1]][-1], l)
                    for w, l in entities if mapping[w[0]] and mapping[w[-1]]]

        elif getattr(model, "gp", None) is not None:
            entities = []
            with torch.no_grad():
                scores = model(
                    **{"input_ids": token_ids})["logits"].cpu().numpy()[0]
            # global pointer
            scores[:, [0, -1]] -= np.inf
            scores[:, :, [0, -1]] -= np.inf
            for pos_t, start, end in zip(*np.where(scores > 0)):
                if mapping[start] and mapping[end]:
                    entities.append(
                        (mapping[start][0], mapping[end][-1], target[pos_t]))
            return entities
        else:
            with torch.no_grad():
                scores = model(**{"input_ids": token_ids})["logits"].cpu()[0]
            labels = scores.argmax(dim=-1)
            entities = decode_labels(labels, target)
            return [(mapping[w[0]][0], mapping[w[-1]][-1], l)
                    for w, l in entities if mapping[w[0]] and mapping[w[-1]]]

    def predict_generate_beamsearch(self,
                                    text: str,
                                    input_max_length: int = 256,
                                    out_max_length: int = 100,
                                    beam_size: int = 1) -> str:
        """
        Args:
          text: The input text.
          input_max_length: The max length of input text.
          out_max_length: The max length of output text.
          beam_size: The beam size.
        """
        self.model.eval()
        if "glm" in self.class_name.lower():
            #assert "seq2seq" in self.class_name.lower(), "this function only support seq2seq task"
            return glm_beamsearch(self.model, self.tokenizer, text,
                                  out_max_length, beam_size)
        if "bert" in self.class_name.lower():
            assert "seq2seq" in self.class_name.lower(
            ), "this function only support seq2seq task"
            return bert_beamsearch(self.model,
                                   self.tokenizer,
                                   text,
                                   input_max_length=input_max_length,
                                   out_max_length=out_max_length,
                                   beam_size=beam_size)
        elif "t5" in self.class_name.lower():
            return t5_beamsearch(self.model,
                                 self.tokenizer,
                                 text,
                                 input_max_length=input_max_length,
                                 out_max_length=out_max_length,
                                 beam_size=beam_size)

        elif "gpt" in self.class_name.lower():
            return gpt_beamsearch(self.model,
                                  self.tokenizer,
                                  text,
                                  input_max_length=input_max_length,
                                  out_max_length=out_max_length,
                                  beam_size=beam_size)
        else:
            print("Unsupported decoding mode")
            import os
            os._exit(0)

    def predict_generate_randomsample(self,
                                      text: str,
                                      input_max_length: int = 256,
                                      out_max_length: int = 200,
                                      top_k: int = 30,
                                      top_p: float = 1.0,
                                      repetition_penalty: float = 1.0,
                                      temperature: float = 1.0):
        """
        Args:
        text: The input text.
        input_max_length: The max length of input text.
        out_max_length: The max length of output text.
        top_k: keep only top k tokens with highest probability (top-k filtering).
        top_p: keep the top tokens with cumulative probability >= top_p (nucleus filtering).(http://arxiv.org/abs/1904.09751)
        repetition_penalty: avoid the repetition out. (https://arxiv.org/pdf/1909.05858.pdf)
        temperature: normalization the score.
        """
        device = next(self.model.parameters()).device
        if "t5" in self.class_name.lower():
            return t5_random_sample(self.model, self.tokenizer, text,
                                    input_max_length, out_max_length, top_k,
                                    top_p, repetition_penalty, temperature,
                                    device)

        elif "gpt" in self.class_name.lower() or "opt" in self.class_name.lower():
            return gpt_random_sample_use_cache(self.model, self.tokenizer, text,
                                     input_max_length, out_max_length, top_k,
                                     top_p, repetition_penalty, temperature,
                                     device)
        elif "glm" in self.class_name.lower():
            return glm_random_sample(self.model, self.tokenizer, text,
                                     out_max_length, top_k, top_p,
                                     repetition_penalty, temperature, device)

        elif "bert" in self.class_name.lower():
            assert "seq2seq" in self.class_name.lower(
            ), "this function only support seq2seq task"
            return bert_random_sample(self.model, self.tokenizer, text,
                                      input_max_length, out_max_length, top_k,
                                      top_p, repetition_penalty, temperature,
                                      device)

        else:
            print("Unsupported decoding mode")
            import os
            os._exit(0)<|MERGE_RESOLUTION|>--- conflicted
+++ resolved
@@ -169,15 +169,9 @@
         model.eval()
         device = next(model.parameters()).device
         tokenizer = self.tokenizer
-<<<<<<< HEAD
-        tokens = tokenizer.text_tokenizer.tokenize(text,
-                                    maxlen=maxlen,
-                                    add_spatial_tokens=True)
-=======
         tokens = tokenizer.tokenize(text,
                                     maxlen=maxlen,
                                     add_spatial_tokens=add_spatial_token)
->>>>>>> a9a4e91e
         
         mapping = tokenizer.rematch(text, tokens)
         token_ids = tokenizer.text_tokenizer.convert_tokens_to_ids(tokens)
