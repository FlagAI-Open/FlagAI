# Copyright © 2022 BAAI. All rights reserved.
#
# Licensed under the Apache License, Version 2.0 (the "License")
# Arguments for training
try:
    import deepspeed.utils
    import deepspeed
except:
    pass
try:
    from flagai import mpu
except Exception:
    pass

try:
    import bmtrain as bmt
except:
    pass


import torch
import argparse
import os
import random
import numpy as np
import torch.distributed as dist
from flagai.logger import log_dist
from torch.utils.tensorboard import SummaryWriter
from flagai.utils import load_checkpoint, save_checkpoint, load_optim, load_rng
from flagai.schedulers import AnnealingLR
from flagai.optimizers import get_optimizer, get_optimizer_param_groups
from flagai.fp16 import FP16_Module
from flagai.utils import Timers
from flagai.launch import launch_dist
from torch.nn.parallel import DistributedDataParallel as DDP
from flagai.fp16 import DynamicLossScaler

# TODO
# torch.autograd.set_detect_anomaly(True)

"""
The Trainer class, to easily train a pytorh model on a new task.
"""
def save_best(best_score, eval_dict):
    return best_score if best_score < eval_dict['loss'] else eval_dict['loss']

def get_args_list(env_args):
    not_need_to_launch_args = ["not_call_launch", "local_rank", "master_port", "master_ip", "hostfile", "num_gpus", "num_nodes"]
    args_list = []
    args = dir(env_args)
    for arg in args:
        if not arg.startswith("__") and not arg.startswith("_") and arg not in not_need_to_launch_args:
            args_list.append(f"--{arg}")
            args_list.append(str(getattr(env_args, arg)))

    print(f"args list is {args_list}")
    return args_list

class EnvTrainer():
    def __init__(self,
                 env_args,
    ):
        self.timers = Timers()
        self.env_type = env_args.env_type
        if self.env_type not in set(
            ["deepspeed", 'pytorch', 'pytorchDDP', 'deepspeed+mpu', 'bmtrain']):
            raise Exception("Not supported env_type!!!!")
        os.environ["ENV_TYPE"] = env_args.env_type
        self.experiment_name = env_args.experiment_name
        self.batch_size = env_args.batch_size
        self.gradient_accumulation_steps = env_args.gradient_accumulation_steps
        self.lr = env_args.lr
        self.weight_decay = env_args.weight_decay
        self.epochs = env_args.epochs
        self.clip_grad = env_args.clip_grad
        self.seed = env_args.seed
        self.fp16 = env_args.fp16
        self.warm_up = env_args.warm_up

        self.log_interval = env_args.log_interval
        self.eval_interval = env_args.eval_interval

        # model checkpointing
        self.save_dir = env_args.save_dir
        self.save_interval = env_args.save_interval
        self.save_optim = env_args.save_optim
        self.save_rng = env_args.save_rng
        self.save_best = save_best
        self.load_dir = env_args.load_dir
        self.load_type = env_args.load_type
        self.load_optim = env_args.load_optim
        self.load_rng = env_args.load_rng
        self.tb_writer = SummaryWriter(
            os.path.join(env_args.tensorboard_dir, env_args.experiment_name))

        # distribute settings
        self.pytorch_device = env_args.pytorch_device
        self.checkpoint_activations = env_args.checkpoint_activations
        self.deepspeed_activation_checkpointing = env_args.deepspeed_activation_checkpointing
        self.num_checkpoints = env_args.num_checkpoints
        self.env_type = env_args.env_type
        self.not_call_launch = env_args.not_call_launch
        self.deepspeed_config = env_args.deepspeed_config
        self.model_parallel_size = env_args.model_parallel_size
        self.num_nodes = env_args.num_nodes
        self.num_gpus = env_args.num_gpus
        self.master_ip = env_args.master_ip
        self.master_port = env_args.master_port
        self.hostfile = env_args.hostfile
        self.training_script = env_args.training_script

        if self.env_type != 'pytorch':
            training_paras = get_args_list(env_args)
            self.rank = int(os.environ.get('RANK', 0))
            self.world_size = int(os.environ.get('WORLD_SIZE', 1))
            self.local_rank = env_args.local_rank
            log_dist("not_call_launch: {}".format(self.not_call_launch))
            # Implement for AutoLaunch
            # >>> python train.py # will call get_dist_args()
            # `--not_call_launch` is default 'False'
            # So, if `env_type` is `pytorch`, the `Trainer` will not call lanch_dist()
            # Otherwise, the lanch_dist() is called to launch 'train.py' with `--not_call_launch`
            if not self.not_call_launch:
                launch_dist(launcher='distributed_deepspeed' if 'deepspeed'
                            in self.env_type else 'distributed_torch',
                            num_nodes=self.num_nodes,
                            gpus_per_node=self.num_gpus,
                            master_addr=self.master_ip,
                            master_port=self.master_port,
                            hostfile=self.hostfile,
                            training_script=self.training_script,
                            training_paras=training_paras)
                os._exit(1)
            self.initialize_distributed()

    def set_seed(self, seed=1234):
        """Set random seed for reproducability."""
        if seed is not None and seed > 0:
            random.seed(seed)
            np.random.seed(seed)
            torch.manual_seed(seed)
            if self.env_type == 'deepspeed+mpu':
                mpu.model_parallel_cuda_manual_seed(seed)

    def initialize_distributed(self):
        """Initialize torch.distributed."""
        if self.env_type == 'pytorch':
            log_dist('No need to initialize')
            return
        if self.env_type in ['deepspeed', 'deepspeed+mpu', 'pytorchDDP', 'bmtrain']:
            torch.backends.cudnn.enabled = False
            # Manually set the device ids.
            device = self.rank % torch.cuda.device_count()
            if self.local_rank is not None:
                device = self.local_rank
            torch.cuda.set_device(device)
            # Call the init process
            init_method = 'tcp://'
            self.master_ip = os.getenv('MASTER_ADDR', 'localhost')
            self.master_port = os.getenv('MASTER_PORT', '6000')

            init_method += self.master_ip + ':' + self.master_port
            log_dist(
                "init method {}, rank {}, device {}, local_rank {}.".format(
                    init_method, self.rank, device, self.local_rank))
            if self.env_type == 'bmtrain':
                # self.get_env_args()
                bmt.init_distributed(
                    seed=self.seed,
                    init_method=init_method)
            else:
                torch.distributed.init_process_group(
                    backend='nccl',  # gloo
                    world_size=self.world_size,
                    rank=self.rank,
                    init_method=init_method)
        # Set the model-parallel / data-parallel communicators.
        if self.env_type == 'deepspeed+mpu':
            os.environ["MODEL_PARALLEL_SIZE"] = str(self.model_parallel_size)
            try:
                mpu.initialize_model_parallel(self.model_parallel_size)
                if 'deepspeed' in self.env_type and self.deepspeed_activation_checkpointing:
                    deepspeed.checkpointing.configure(
                        mpu,
                        deepspeed_config=self.deepspeed_config,
                        num_checkpoints=self.num_checkpoints)
                    mpu.checkpoint = deepspeed.checkpointing.checkpoint
                    mpu.get_cuda_rng_tracker = deepspeed.checkpointing.get_cuda_rng_tracker
                    mpu.model_parallel_cuda_manual_seed = deepspeed.checkpointing.model_parallel_cuda_manual_seed
            except Exception as e:
                log_dist(e)
                log_dist("No mpu is installed! No model parallel is used")
            log_dist("initialize eviroments succesed")
        if self.env_type != 'bmtrain':
            self.set_seed(self.seed)

    def get_dataloader(self, dataset, collate_fn, shuffle=False):
        """ initilize the dataloader"""
        if dataset is None:
            return None
        if self.env_type == 'pytorch':
            return torch.utils.data.DataLoader(dataset,
                                               batch_size=self.batch_size,
                                               collate_fn=collate_fn,
                                               num_workers=4,
                                               prefetch_factor=4,
                                               pin_memory=True,
                                               drop_last=False,
                                               shuffle=shuffle)
        else:
            if self.env_type == 'deepspeed+mpu':
                rank = mpu.get_model_parallel_src_rank()
                data_rank = mpu.get_data_parallel_rank()
                log_dist("*"*80)
                log_dist(f"local rank {self.rank} src rank  {rank} data rank {data_rank}")
                log_dist("*"*80)
<<<<<<< HEAD
                sampler = torch.utils.data.distributed.DistributedSampler(
                    dataset,
                    num_replicas=self.world_size//self.model_parallel_size,
                    rank=data_rank,
=======
                sampler = torch.utils.data.distributed.DistributedSampler(
                    dataset,
                    num_replicas=self.world_size//self.model_parallel_size,
                    rank=data_rank,
                    shuffle=shuffle)
            elif self.env_type == 'bmtrain':
                print("*"*80)
                print("local rank", self.rank, "world_size", self.world_size, "bmt rank", bmt.rank())
                print("*"*80)
                num_replicas = self.world_size
                rank = self.rank
                sampler = torch.utils.data.distributed.DistributedSampler(
                    dataset,
                    num_replicas=num_replicas,
                    rank=rank,
>>>>>>> 2380cba7
                    shuffle=shuffle)
            else:
                num_replicas = self.world_size
                rank = self.rank
                sampler = torch.utils.data.distributed.DistributedSampler(
                    dataset, rank=rank, shuffle=shuffle)
            return torch.utils.data.DataLoader(dataset,
                                               batch_size=self.batch_size,
                                               sampler=sampler,
                                               num_workers=4,
                                               drop_last=False,
                                               pin_memory=False,
                                               prefetch_factor=4,
                                               collate_fn=collate_fn)

    def train(self,
              model=None,
              optimizer=None,
              lr_scheduler=None,
              train_dataset=None,
              valid_dataset=None,
              metric_methods=[],
              collate_fn=None,
              find_unused_parameters=True):
        """Training Loops"""
        """
       Trainer is a simple but unifed training and eval loop for PyTorch/Deepspeed/Megatron-LM.
       Args:
           model (`torch.nn.Module`, *optional*):
               The model to train, evaluate or use for predictions.
           args ([`env_type`]):
               The enviroment type for training. Will default to 'pytorch'.
               env_type: `pytorch`, `pytorchDDP`, `deepspeed`, `deepspeed+mpu`
                           pytorch: single node cpu/gpu
                           pytorchDDP: single-/multi- node gpu <data parallel>
                           deepspeed: single-/multi- node gpu <data/pipline parallel>
                           deepspeed+mpu: single-/multi- node gpu <data parallel + model parallel>
           train_dataset (`torch.utils.data.Dataset` or `torch.utils.data.DataLoader`, *optional*):
               The dataset to use for training.
               If it is an `Dataset`, we will create a `DataLoader` with the provided `Dataset` and `collate_fn' for the selected `env_type`.
               `Dataset` is prefred to iterally return a sample as followings,
               >>> {'text': 'I like big model.', 'label': 'positive'}
               If it is an `DataLoader`, we will directly use it.
               Important: Columns not accepted by the `model.forward()` method are automatically droped.
           eval_dataset (`torch.utils.data.Dataset` or `torch.utils.data.DataLoader`, *optional*):
                The dataset to use for evaluation. Similar to `train_dataset`.
           collate_fn (`DataCollator` or `function`, *optional*):
               The function to use to form a batch from a list of elements of `train_dataset` or `eval_dataset`.
           metrics (`function`, *optional*):
               The function that will be used to compute metrics at evaluation. Must return
               a dictionary string to metric values.
           optimizers (`torch.optim.Optimizer`, *optional*): A optimizer to use. Will default to an instance of
                [`AdamW`] on your model.
           lr_scheduler (`torch.optim.lr_scheduler`,  *optional*): A lr_scheduler to use. Will default to an instance of
                [`AnnealingLR`].
           """
        if not isinstance(train_dataset, torch.utils.data.DataLoader):
            train_dataloader = self.get_dataloader(train_dataset, collate_fn,
                                                   True)
        else:
            train_dataloader = train_dataset

        if not isinstance(valid_dataset, torch.utils.data.DataLoader):

            valid_dataloader = self.get_dataloader(valid_dataset, collate_fn,
                                                   False)
        else:
            valid_dataloader = valid_dataset

        if self.load_dir:
            log_dist("loading checkpoints form {}".format(self.load_dir))
            sd = load_checkpoint(model,
                                 load_dir=self.load_dir,
                                 load_type=self.load_type)
        """Train the model."""
        # Turn on training mode which enables dropout.
        model.train()
        if self.fp16 and self.env_type == 'pytorchDDP':
            log_dist(
                "Warning: The pytorchDDP plus FP16 may not working togather!!!"
            )
        if self.fp16:
            model.half()
        if self.checkpoint_activations:
            model.config[
                'checkpoint_activations'] = self.checkpoint_activations

        if self.env_type == 'pytorchDDP':
            model.to(torch.device('cuda', self.local_rank))
            model = DDP(model,
                        device_ids=[self.local_rank],
                        find_unused_parameters=find_unused_parameters)

        elif self.env_type == 'pytorch':
            model.to(self.pytorch_device)
        elif self.env_type == 'bmtrain':
            print('*'*20, 'model', model, __file__)
            model = bmt.BMTrainModelWrapper(model)
            print('*'*20, 'BMTrainModelWrapper model', model, __file__)
        else:
            model.cuda(torch.device('cuda', self.local_rank))
        
        # TODO
        if self.fp16 and self.env_type != 'bmtrain':
            model = FP16_Module(model)

        param_groups = get_optimizer_param_groups(model)

        if hasattr(param_groups[0], 'params'):
            # for T5 Model
            param_groups = param_groups[0]['params']

        if optimizer is None and 'deepspeed' not in self.env_type and self.epochs > 0:
            if self.env_type == 'bmtrain':
                optimizer = bmt.optim.AdamOptimizer(param_groups, 
                                                    weight_decay=self.weight_decay,
                                                    lr=self.lr)
                '''
                optimizer = bmt.optim.AdamOffloadOptimizer(param_groups, 
                                                           weight_decay=self.weight_decay,
                                                           lr=self.lr)
                '''
            else:
                optimizer = get_optimizer(
                    param_groups=param_groups,
                    lr=self.lr,
                    weight_decay=self.weight_decay,
                    cpu_optimizer=False,
                    cpu_torch_adam=False,
                    fp16=self.fp16,
                    optimizer='adam')  # if not self.fp16 else 'adafactor')

        self.total_iter = int(self.epochs * len(train_dataloader))
        if lr_scheduler == None and optimizer != None and self.warm_up > 0 and 'deepspeed' not in self.env_type and self.epochs > 0:
            if self.env_type == 'bmtrain':
                ## lr_scheduler.step with optim_manager.step
                lr_scheduler = bmt.lr_scheduler.Noam(
                    optimizer,
                    start_lr=self.lr, 
                    warmup_iter=int(self.warm_up * self.total_iter / self.gradient_accumulation_steps),
                    end_iter=int(self.total_iter / self.gradient_accumulation_steps))
            else:
                lr_scheduler = AnnealingLR(
                    optimizer,
                    start_lr=self.lr,
                    warmup_iter=int(self.warm_up * self.total_iter),
                    decay_style='linear',
                    num_iters=self.total_iter)

        if  self.env_type == 'bmtrain':
            bmt.synchronize()

        model.train()

        if 'deepspeed' in self.env_type:
            # initialize the deepspeed
            model, optimizer, _, lr_scheduler = deepspeed.initialize(
                model=model,
                # if huggingface t5: param_groups[0]['params']
                model_parameters=param_groups,
                optimizer=optimizer,
                lr_scheduler=lr_scheduler,
                mpu=mpu if self.env_type == 'deepspeed+mpu' else None,
                config=self.deepspeed_config,
                dist_init_required=True)
        if self.load_optim:
            load_optim(optimizer, lr_scheduler, sd)
        if self.load_rng:
            load_rng(sd)

        ## Needed global optim_manager
        if self.env_type == 'bmtrain':
            optim_manager = bmt.optim.OptimManager(loss_scale=1024*1024)
            optim_manager.add_optimizer(self.optimizer, lr_scheduler)

        # Tracking loss.
        total_lm_loss = 0.0
        self.iteration = 0
        self.accumulate_count = 0
        best_iteration = 0
        best_loss = float('inf')
        # For each remaining epoch
        self.timers('interval time').start()
        # self.eval_metrics = eval_metrics
        # self.do_eval = valid_dataset!=None
        self.metric_methods = metric_methods
        best_score = float('inf')
        if len(self.metric_methods) > 0:
            best_score = -best_score

        for epoch in range(self.epochs):
            # log_dist('working on epoch {} ...'.format(epoch), [0])
            # Set the data loader epoch to shuffle the index iterator.
            # if self.env_type == 'deepspeed+mpu':
            #     if mpu.get_model_parallel_rank() == 0:
            #         train_dataloader.sampler.set_epoch(epoch + self.world_size)
            if self.env_type != 'pytorch':
                train_dataloader.sampler.set_epoch(epoch + self.world_size)

            # For all the batches in the dataset.
            for iteration_, batch in enumerate(train_dataloader):
                # print('*'*20, 'batch keys', batch.keys())
                if 'input_ids' in batch:
                    print('*'*20, 'batch input_ids', batch['input_ids'].size())
                # print('*'*20, 'batch labels', batch['labels'].size())
                # Train for one step.
                if 'pytorch' != self.env_type:
                    batch = {
                        x: batch[x].to(torch.device('cuda', self.local_rank))
                        for x in batch if x not in ['uid', 'meta', 'mode']
                    }
                elif 'pytorch' == self.env_type:
                    batch = {
                        x: batch[x].to(torch.device(self.pytorch_device))
                        for x in batch if x not in ['uid', 'meta', 'mode']
                    }
                if self.env_type == 'pytorchDDP':
                    lm_loss, _ = self.train_step_pytorchDDP(
                        batch, model, optimizer, lr_scheduler)
                    dist.barrier()

                elif self.env_type == 'pytorch':
                    lm_loss, _ = self.train_step_pytorch(
                        batch, model, optimizer, lr_scheduler)
                
                elif self.env_type == 'bmtrain':
                    lm_loss, _ = self.train_step_bmtrain(
                        batch, model, optim_manager)

                else:
                    lm_loss, _ = self.train_step_deepspeed(batch,
                                                           model,
                                                           optimizer,
                                                           lr_scheduler,
                                                           single_step=True)
                    dist.barrier()
                if lm_loss is not None:
                    if not isinstance(lm_loss, float):
                        total_lm_loss += lm_loss.data.detach().float()
                    else:
                        total_lm_loss += lm_loss

                # Logging.
                if (self.iteration + 1) % self.log_interval == 0:
                    if optimizer is not None:
                        learning_rate = optimizer.param_groups[0]['lr']
                    else:
                        learning_rate = model.optimizer.param_groups[0]['lr']
                    if self.env_type == 'bmtrain':
                        avg_lm_loss = total_lm_loss / self.log_interval
                    else:
                        avg_lm_loss = total_lm_loss.item() / self.log_interval
                    elapsed_time = self.timers('interval time').elapsed()

                    # TODO
                    avg_lm_loss *= self.gradient_accumulation_steps
                    self.report_iteration_metrics(
                        optimizer, learning_rate, avg_lm_loss,
                        elapsed_time * 1000.0 / self.log_interval,
                        self.iteration + 1,
                        self.total_iter,
                        optimizer_manager=optim_manager if self.env_type == 'bmtrain' else None)
                    self.tb_writer.add_scalar('train/loss', avg_lm_loss,
                                              self.iteration + 1)
                    self.tb_writer.add_scalar('lr', learning_rate,
                                              self.iteration + 1)
                    total_lm_loss = 0.0
                # Evaluation #todo add train_args
                if self.eval_interval and (
                        self.iteration + 1
                ) % self.eval_interval == 0 and valid_dataloader is not None:
                    self.timers.log(['forward', 'backward', 'optimizer'],
                                    normalizer=self.eval_interval)
                    prefix = 'epoch {}'.format(epoch)
                    eval_dict = self.evaluate_and_print_results(
                        prefix=prefix,
                        data_loader=valid_dataloader,
                        model=model,
                        forward_step_func=self.forward_step,
                        verbose=False)
                    if eval_dict is not None:
                        eval_loss = eval_dict.get("loss", 0.0)
                        self.tb_writer.add_scalar('eval/loss', eval_loss,
                                                  self.iteration + 1)
                        for i in range(len(self.metric_methods)):
                            name = self.metric_methods[i][0]
                            score = eval_dict.get(name, 0)
                            self.tb_writer.add_scalar(
                                'eval_metrics/%s' % (name), score,
                                self.iteration + 1)
                                
                        if self.save_best is not None and self.save_best(best_score, eval_dict) != best_score:
                            best_score = self.save_best(best_score, eval_dict)
                            log_dist("saving best model with score {:.4f}".format(best_score))
                            best_iteration = self.iteration
                            save_checkpoint(self.iteration+1,
                                            best_iteration+1,

                                            model,
                                            optimizer,
                                            lr_scheduler,
                                            save_optim=self.save_optim,
                                            save_dir=self.save_dir,
                                            save_rng=self.save_rng)
                if self.save_dir and (self.iteration + 1) % self.save_interval == 0 and \
                        self.iteration != best_iteration:
                    save_checkpoint(self.iteration+1,
                                    best_iteration+1,
                                    model,
                                    optimizer,
                                    lr_scheduler,
                                    save_optim=self.save_optim,
                                    save_dir=self.save_dir,
                                    save_rng=self.save_rng)
                self.iteration += 1

                # Checkpointing at the end of each epoch.

        # Evaluation #todo add train_args
        if ((self.epochs == 0) or (self.eval_interval and
                                   (self.iteration ) % self.eval_interval != 0)
            ) and valid_dataloader is not None:
            prefix = 'final evaluate'
            self.evaluate_and_print_results(
                prefix=prefix,
                data_loader=valid_dataloader,
                model=model,
                forward_step_func=self.forward_step,
                verbose=False)

    def train_step_pytorch(self,
                           data,
                           model,
                           optimizer,
                           lr_scheduler,
                           mems=None):
        """Single training step."""
        # Forward model for one step.
        self.timers('forward').start()
        step_output = self.forward_step(data, model, mems)
        self.timers('forward').stop()
        # accumulate gradients
        lm_loss = step_output['loss']
        lm_loss /= self.gradient_accumulation_steps
        reduced_loss = lm_loss.detach().clone().view(1)
        # skip the iter while loss has NAN
        if not DynamicLossScaler._has_inf_or_nan(reduced_loss):
            # Calculate gradients, reduce across processes, and clip.
            self.timers('backward').start()
            if self.fp16 and hasattr(optimizer, 'backward'):
                optimizer.backward(lm_loss,
                                   update_master_grads=False,
                                   retain_graph=True)
            else:
                lm_loss.backward()
            torch.nn.utils.clip_grad_norm_(model.parameters(), self.clip_grad)
            self.timers('backward').stop()

            # Update parameters.
            self.timers('optimizer').start()
            if (self.accumulate_count +
                    1) % self.gradient_accumulation_steps == 0:
                if self.fp16:
                    # optimizer.update_master_grads()
                    optimizer.step()
                    optimizer.zero_grad()
                else:
                    optimizer.step()
                    # optimizer.zero_grad()
                self.accumulate_count = 0
            else:
                self.accumulate_count += 1
            if lr_scheduler:
                lr_scheduler.step()
            self.timers('optimizer').stop()

        else:
            log_dist("Found NaN loss, skip backward", [0])
            del lm_loss, reduced_loss
            mems = None
            reduced_loss = None
        return reduced_loss, mems

    def train_step_pytorchDDP(self,
                              data,
                              model,
                              optimizer,
                              lr_scheduler,
                              mems=None):
        """Single training step."""

        from contextlib import nullcontext
        if self.fp16:
            no_sync = model.module.no_sync
        else:
            no_sync = model.no_sync

        mycontext = no_sync if (
            self.accumulate_count +
            1) != self.gradient_accumulation_steps else nullcontext

        with mycontext():
            # Forward model for one step.
            self.timers('forward').start()
            step_output = self.forward_step(data, model, mems)
            self.timers('forward').stop()

            # accumulate gradients
            lm_loss = step_output['loss']
            lm_loss = lm_loss / self.gradient_accumulation_steps
            # reduce sum of losses
            reduced_loss = lm_loss.detach().clone().view(1)
            # dist.all_reduce(reduced_loss.data)
            # reduced_loss.data = reduced_loss.data / self.world_size

            # skip the iter while loss has NAN
            if not DynamicLossScaler._has_inf_or_nan(reduced_loss):
                # Calculate gradients, reduce across processes, and clip.
                self.timers('backward').start()

                if self.fp16 and hasattr(optimizer, 'backward'):
                    log_dist("The optimizer has backward function")
                    optimizer.backward(lm_loss,
                                       update_master_grads=False,
                                       retain_graph=True)
                else:
                    lm_loss.backward()

                grad_norm = torch.nn.utils.clip_grad_norm_(model.module.parameters(),
                                               self.clip_grad)
                self.timers('backward').stop()

                # Update parameters.
                self.timers('optimizer').start()
                if (self.accumulate_count +
                        1) % self.gradient_accumulation_steps == 0:
                    if self.fp16:
                        optimizer.update_master_grads()
                        optimizer.step()
                        optimizer.zero_grad()
                    else:
                        optimizer.step()
                        # model.zero_grad()

                    self.accumulate_count = 0
                else:
                    self.accumulate_count += 1
                if lr_scheduler:
                    lr_scheduler.step()
                self.timers('optimizer').stop()
                dist.barrier()

            else:
                log_dist("Found NaN loss, skip backward", [0])
                del lm_loss, reduced_loss
                mems = None
                reduced_loss = None
        return reduced_loss, mems

    def train_step_deepspeed(self,
                             data,
                             model,
                             optimizer,
                             lr_scheduler,
                             mems=None,
                             single_step=False):
        """Single training step."""

        # Forward model for one step.
        if (self.accumulate_count + 1) % self.gradient_accumulation_steps == 0:
            model.set_gradient_accumulation_boundary(True)
        else:
            model.set_gradient_accumulation_boundary(False)
        self.timers('forward').start()
        step_output = self.forward_step(data, model, mems)
        self.timers('forward').stop()
        lm_loss = step_output['loss']
        reduced_loss = lm_loss.detach().clone().view(1)

        if self.env_type == 'deepspeed+mpu':
            torch.distributed.all_reduce(reduced_loss.data,
                                         group=mpu.get_data_parallel_group())
        elif self.env_type == 'deepspeed':
            torch.distributed.all_reduce(reduced_loss.data)
        if 'deepspeed' in self.env_type:
            reduced_loss.data = reduced_loss.data / \
                (self.world_size / self.model_parallel_size)
        if not DynamicLossScaler._has_inf_or_nan(reduced_loss):
            # Calculate gradients, reduce across processes, and clip.
            self.timers('backward').start()
            model.backward(lm_loss)
            self.timers('backward').stop()
            # Update parameters.
            self.timers('optimizer').start()
            model.step()
            if lr_scheduler:
                lr_scheduler.step()
            self.timers('optimizer').stop()
            if (self.accumulate_count +
                    1) % self.gradient_accumulation_steps == 0:
                self.accumulate_count = 0
            else:
                self.accumulate_count += 1
            dist.barrier()
        else:
            log_dist("Found NaN loss, skip backward", [0])
            del lm_loss, reduced_loss
            mems = []
            reduced_loss = None
        return reduced_loss, mems
    
    def train_step_bmtrain(self,
                           data,
                           model,
                           optim_manager,
                           mems=None,
                           single_step=False):
        """Single training step."""

        # Forward model for one step.
        self.timers('forward').start()
        model_output = self.forward_step(data, model, mems)
        self.timers('forward').stop()

        # accumulate gradients
        logits = model_output['logits']
        loss = model_output['loss']

        lm_loss = bmt.sum_loss(loss)
        lm_loss /= self.gradient_accumulation_steps
        reduced_loss = lm_loss.detach().clone().view(1)

        # skip the iter while loss has NAN
        if not DynamicLossScaler._has_inf_or_nan(reduced_loss):
            # Calculate gradients, reduce across processes, and clip.
            self.timers('backward').start()
            optim_manager.backward(loss)
            grad_norm = optim_manager.clip_grad_norm(optim_manager.optimizers[0].param_groups, max_norm=1.0)
            self.timers('backward').stop()

            # Update parameters.
            self.timers('optimizer').start()
            if (self.accumulate_count +
                    1) % self.gradient_accumulation_steps == 0:
                optim_manager.step()
                optim_manager.zero_grad()
                self.accumulate_count = 0
            else:
                self.accumulate_count += 1

            self.timers('optimizer').stop()

        else:
            log_dist("Found NaN loss, skip backward", [0])
            del lm_loss, reduced_loss
            mems = None
            reduced_loss = None
            lm_loss = None

        return lm_loss, mems

    def forward_step(self, data, model, mems=None):
        """Simple forward step. """
        data['mems'] = mems
        model_output = model(**data)
        logits = model_output['logits']
        loss = model_output['loss']
        hidden_states = None
        if 'hidden_states' in model_output:
            hidden_states = model_output['hidden_states']
        elif 'encoder_hidden_states' in model_output:
            hidden_states = model_output['encoder_hidden_states']

        return {
            'loss': loss,
            'hidden_states': hidden_states,
            'logits': logits.contiguous().float()
        }

    def backward_step(self, optimizer, model, lm_loss):
        """Backward step."""

        # Total loss.
        loss = lm_loss
        # Backward pass.
        # if self.train_args.deepspeed:
        if 'deepspeed' in self.env_type:
            model.backward(loss)
        else:
            # optimizer.zero_grad()
            if hasattr(optimizer, 'backward'):
                optimizer.backward(loss, update_master_grads=False)
            else:
                loss.backward()
                if self.env_type == 'pytorchDDP':
                    optimizer.step()

        # if self.train_args.deepspeed or self.train_args.DDP_impl == 'torch':
        self.timers('allreduce').reset()
        if self.env_type == 'pytorch':
            torch.nn.utils.clip_grad_norm_(model.parameters(), self.clip_grad)
        return lm_loss

    def _gather_all(self, input_):

        # Bypass the function if we are using only 1 GPU.
        if torch.distributed.get_world_size() == 1:
            return input_
        # Size and dimension.
        last_dim = input_.dim() - 1
        rank = torch.distributed.get_rank()
        world_size = torch.distributed.get_world_size()

        tensor_list = [
            torch.empty_like(input_, device=input_.device)
            for _ in range(world_size)
        ]
        tensor_list[rank] = input_

        torch.distributed.all_gather(tensor_list, input_)

        # Note: torch.cat already creates a contiguous tensor.
        if last_dim >= 0:
            output = torch.cat(tensor_list, dim=0).contiguous()
        else:
            output = torch.mean(torch.FloatTensor(tensor_list))

        return output

    def _gather_all_mpu(self, input_):
        group = mpu.get_model_parallel_group()

        # Bypass the function if we are using only 1 GPU.
        if torch.distributed.get_world_size(group=group) == 1:
            return input_
        # Size and dimension.
        last_dim = input_.dim() - 1
        rank = torch.distributed.get_rank(group=group)
        world_size = torch.distributed.get_world_size(group=group)

        tensor_list = [
            torch.empty_like(input_, device=input_.device)
            for _ in range(world_size)
        ]
        tensor_list[rank] = input_
        torch.distributed.all_gather(tensor_list, input_, group=group)

        # Note: torch.cat already creates a contiguous tensor.
        output = torch.cat(tensor_list, dim=last_dim).contiguous()

        return output

    def evaluate(self,
                 data_loader=None,
                 model=None,
                 forward_step_func=None,
                 verbose=False):
        """Evaluation."""

        # Turn off checkpoint_activations
        tmp_checkpoint_activations = None
        tmp_model = model
        while hasattr(tmp_model, 'module'):
            tmp_model = tmp_model.module
        # Turn on evaluation mode which disables dropout.
        tmp_model.eval()
        if hasattr(tmp_model,
                   'config') and 'checkpoint_activations' in tmp_model.config:
            tmp_checkpoint_activations = tmp_model.config[
                'checkpoint_activations']
            tmp_model.config['checkpoint_activations'] = False

        mems = None
        metrics = [0. for _ in range(len(self.metric_methods))]

        with torch.no_grad():
            assert data_loader is not None, "val loader is not None."
            all_logits = []
            all_labels = []
            all_losses = []
            for data_iterator in data_loader:
                # Forward evaluation.

                meta = data_iterator.get('meta', None)

                if 'deepspeed' in self.env_type or 'DDP' in self.env_type:
                    data_iterator = {
                        x: data_iterator[x].to(
                            torch.device('cuda', self.local_rank))
                        for x in data_iterator
                        if x not in ['uid', 'meta', 'mode']
                    }
                elif torch.cuda.is_available():

                    data_iterator = {
                        x:
                        data_iterator[x].to(torch.device(self.pytorch_device))
                        for x in data_iterator
                        if x not in ['uid', 'meta', 'mode']
                    }
                step_output = forward_step_func(data_iterator, model, mems)
                '''when contiguous memory optimizations are enabled, the buffers
                allocated by the optimizations are deallocated during backward pass
                in the absence of backward pass the buffers should be reset after each
                forward pass'''
                if 'deepspeed' in self.env_type and self.deepspeed_activation_checkpointing:
                    deepspeed.checkpointing.reset()
                logits = step_output['logits']
                lm_loss = step_output['loss']

                if 'labels' in data_iterator:
                    labels = data_iterator['labels']
                else:
                    labels = data_iterator['target_ids']
                if len(self.metric_methods) != 0:
                    if {metric_tuple[0] for metric_tuple in self.metric_methods} & {"rouge", "bleu"}:
                        batch_preds = torch.argmax(logits.detach(), dim=-1).cpu()
                        batch_labels = labels.detach().cpu()
                        all_logits.extend(batch_preds)
                        all_labels.extend(batch_labels)
                    else:
                        all_logits.append(logits)
                        all_labels.append(labels)
                all_losses.append(lm_loss.view(1))

            all_losses = torch.cat(all_losses, dim=0)
            if len(self.metric_methods) != 0:
                all_logits = torch.cat(all_logits, dim=0)
                all_labels = torch.cat(all_labels, dim=0)

            if self.env_type == 'pytorchDDP' or self.env_type == 'deepspeed':
                if len(self.metric_methods) != 0:
                    all_logits = self._gather_all(all_logits)
                    all_labels = self._gather_all(all_labels)
                all_losses = self._gather_all(all_losses)

            elif self.env_type == 'deepspeed+mpu':
                if len(self.metric_methods) != 0:
                    all_logits = self._gather_all_mpu(all_logits)
                    all_labels = self._gather_all_mpu(all_labels)
                all_losses = self._gather_all_mpu(all_losses)

            if all_losses.device != torch.device('cpu'):
                all_losses = all_losses.mean().cpu().detach().numpy()

            for i in range(len(self.metric_methods)):
                eval_method = self.metric_methods[i][1]
                metrics[i] += eval_method(all_logits, all_labels, meta=meta)

        # Move model back to the train mode.

        # model.train()
        tmp_model.train()
        # recover the settings for checkpoint_activations
        if hasattr(tmp_model,
                   'config') and 'checkpoint_activations' in tmp_model.config:
            tmp_model.config[
                'checkpoint_activations'] = tmp_checkpoint_activations
        metric_dct = {}
        for i in range(len(self.metric_methods)):
            metric_name = self.metric_methods[i][0]
            metric_dct.update({metric_name: metrics[i]})
        metric_dct.update({"loss": all_losses})
        return metric_dct

    def report_iteration_metrics(self, optimizer, lr, loss, elapsed_time, step,
                                 total_step, optimizer_manager=None):
        log_string = ' iteration {:8d}/{:8d} |'.format(step, total_step)
        log_string += ' elapsed time per iteration (ms): {:.1f} |'.format(
            elapsed_time)
        log_string += ' learning rate {:.3E} |'.format(lr)
        log_string += ' loss {:.6E} |'.format(loss)

        # when bmtrain, optimizer is optimizer_manager
        if self.fp16 and 'bmtrain' in self.env_type:
            log_string += ' loss scale {:.1f} |'.format(
                optimizer_manager.loss_scale)
        elif self.fp16:
            log_string += ' loss scale {:.1f} |'.format(
                optimizer.cur_scale if 'deepspeed' in self.env_type else
                hasattr(optimizer, 'loss_scale') and optimizer.loss_scale)
        # log_string += ' gradient_accumulation {}/{}'.format(self.accumulate_count, self.gradient_accumulation_steps)

        log_dist(log_string, [0])

    def report_evaluate_metrics(self, prefix, loss, ppl, gpt_loss, bert_loss,
                                sent_loss, multi_loss, step):
        string = ' validation loss at {}'.format(prefix)
        string += ' | LM loss: {:.6E}'.format(loss)
        string += ' | LM PPL: {:.6E}'.format(ppl)
        length = len(string) + 1
        log_dist('-' * 100, [0])
        log_dist('-' * length, [0])
        log_dist(string, [0])
        log_dist('-' * length, [0])

    def evaluate_and_print_results(
        self,
        prefix=None,
        forward_step_func=None,
        data_loader=None,
        model=None,
        verbose=False,
    ):
        """Helper function to evaluate and dump results on screen."""
        eval_dict = self.evaluate(forward_step_func=forward_step_func,
                                  data_loader=data_loader,
                                  model=model,
                                  verbose=verbose)
        if eval_dict.get("loss", None) is not None:
            string = ' validation loss at {} | {:.4f}, '.format(
                prefix, eval_dict["loss"])
        # with open("results.txt", "a") as myfile:
        #     myfile.write(string)
        if self.metric_methods is None:
            return eval_dict

        for i in range(len(self.metric_methods)):
            name = self.metric_methods[i][0]
            string += ", {} {:.3f}".format(name, eval_dict[name])
        # string = ' validation loss at {} | {:.4f},  Acc {:.2f}'.format(
        #     prefix, eval_dict["loss"], eval_dict["metrics"])
        length = len(string) + 1
        log_dist('-' * length, [0])
        log_dist(string, [0])
        log_dist('-' * length, [0])
        return eval_dict
<|MERGE_RESOLUTION|>--- conflicted
+++ resolved
@@ -214,12 +214,6 @@
                 log_dist("*"*80)
                 log_dist(f"local rank {self.rank} src rank  {rank} data rank {data_rank}")
                 log_dist("*"*80)
-<<<<<<< HEAD
-                sampler = torch.utils.data.distributed.DistributedSampler(
-                    dataset,
-                    num_replicas=self.world_size//self.model_parallel_size,
-                    rank=data_rank,
-=======
                 sampler = torch.utils.data.distributed.DistributedSampler(
                     dataset,
                     num_replicas=self.world_size//self.model_parallel_size,
@@ -235,7 +229,6 @@
                     dataset,
                     num_replicas=num_replicas,
                     rank=rank,
->>>>>>> 2380cba7
                     shuffle=shuffle)
             else:
                 num_replicas = self.world_size
