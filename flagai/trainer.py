# Copyright © 2022 BAAI. All rights reserved.
#
# Licensed under the Apache License, Version 2.0 (the "License")
# Arguments for training
try:
    import deepspeed.utils
    import deepspeed
except:
    pass
try:
    from flagai import mpu
except Exception:
    pass

try:
    import bmtrain as bmt
except:
    pass


import torch
import argparse
import os
import random
import numpy as np
import torch.distributed as dist
from flagai.logger import log_dist
from torch.utils.tensorboard import SummaryWriter
from flagai.utils import load_checkpoint, save_checkpoint, load_optim, load_rng
from flagai.schedulers import AnnealingLR
from flagai.optimizers import get_optimizer, get_optimizer_param_groups
from flagai.fp16 import FP16_Module
from flagai.utils import Timers
from flagai.launch import launch_dist
from torch.nn.parallel import DistributedDataParallel as DDP
from flagai.fp16 import DynamicLossScaler

# TODO
# torch.autograd.set_detect_anomaly(True)

"""
The Trainer class, to easily train a pytorh model on a new task.
"""
def save_best(best_score, eval_dict):
    return best_score if best_score < eval_dict['loss'] else eval_dict['loss']

class Trainer():
    """
    Trainer is a simple but unifed training and eval loop for PyTorch/Deepspeed/Megatron-LM.
    Args:
        model (`torch.nn.Module`, *optional*):
            The model to train, evaluate or use for predictions.
        args ([`env_type`]):
            The enviroment type for training. Will default to 'pytorch'.
            env_type: `pytorch`, `pytorchDDP`, `deepspeed`, `deepspeed+mpu`
                        pytorch: single node cpu/gpu
                        pytorchDDP: single-/multi- node gpu <data parallel>
                        deepspeed: single-/multi- node gpu <data/pipline parallel>
                        deepspeed+mpu: single-/multi- node gpu <data parallel + model parallel>
        train_dataset (`torch.utils.data.Dataset` or `torch.utils.data.DataLoader`, *optional*):
            The dataset to use for training.
            If it is an `Dataset`, we will create a `DataLoader` with the provided `Dataset` and `collate_fn' for the selected `env_type`.
            `Dataset` is prefred to iterally return a sample as followings,
            >>> {'text': 'I like big model.', 'label': 'positive'}
            If it is an `DataLoader`, we will directly use it.
            Important: Columns not accepted by the `model.forward()` method are automatically droped.
        eval_dataset (`torch.utils.data.Dataset` or `torch.utils.data.DataLoader`, *optional*):
             The dataset to use for evaluation. Similar to `train_dataset`.
        collate_fn (`DataCollator` or `function`, *optional*):
            The function to use to form a batch from a list of elements of `train_dataset` or `eval_dataset`.
        metrics (`function`, *optional*):
            The function that will be used to compute metrics at evaluation. Must return
            a dictionary string to metric values.
        optimizers (`torch.optim.Optimizer`, *optional*): A optimizer to use. Will default to an instance of
             [`AdamW`] on your model.
        lr_scheduler (`torch.optim.lr_scheduler`,  *optional*): A lr_scheduler to use. Will default to an instance of
             [`AnnealingLR`].
    Examples:
        Usage for Trainer:
            If we write the training pipline using Trainer in `train.py`.
            We only have to run it. And the rest works is done by the Trainer.
            >>> python train.py
            Done! The model is runing under the setted enviroment.
        Example settings for `pytorch`:
            >>> trainer = Trainer(env_type='pytorch', pytorch_device='cpu') # pytorch_device could be 'cuda' or 'cpu'
        Example settings for `pyrochDDP`:
            >>> trainer = Trainer(env_type='pytorchDDP',
            >>>                        master_ip='127.0.0.1',
            >>>                        master_port=17750,
            >>>                        num_nodes=1,   # nodes
            >>>                        num_gpus=2,    # gpus for each nodes
            >>>                        hostfile='./hostfile',
            >>>                        training_script=__file__)
            >>> cat ./hostfile
            >>> 127.0.0.1 slots=2
        Example settings for `deepspeed`:
            >>> trainer = Trainer(env_type='pytorchDDP',
            >>>                        master_ip='127.0.0.1',
            >>>                        master_port=17750,
            >>>                        num_nodes=1,   # nodes
            >>>                        num_gpus=2,    # gpus for each nodes
            >>>                        hostfile='./hostfile',
            >>>                        deepspeed_config='./deepspeed.json',
            >>>                        training_script=__file__)
            The detail settings for deepspeed.json refer to https://www.deepspeed.ai/docs/config-json/
        Example settins for `deepspeed+mpu`:
            The model must be build by megatron-lm!!!
            >>> trainer = Trainer(env_type='pytorchDDP',
            >>>                        master_ip='127.0.0.1',
            >>>                        master_port=17750,
            >>>                        num_nodes=1,   # nodes
            >>>                        num_gpus=2,    # gpus for each nodes
            >>>                        hostfile='./hostfile',
            >>>                        deepspeed_config='./deepspeed.json',
            >>>                        model_parallel_size=2, # mp_size ==1
            >>>                        training_script=__file__)

    """

    def __init__(
        self,
        timers=None,
        env_type='pytorch',
        pytorch_device='cpu',  # "cuda:0" etc.
        experiment_name="glm_large",  # "The experiment name for summary and checkpoint"
        batch_size=1,  # 'Data Loader batch size'
        gradient_accumulation_steps=1,  # 'Data Loader batch size'
        weight_decay=0.1,  # 'weight decay coefficient for L2 regularization'
        lr=1e-3,
        warm_up=0.1,
        epochs=0,  # 'Number of finetunning epochs. Zero results in evaluation only.'
        save_interval=1000,  # 'number of epochs between saves')
        eval_interval=100,
        log_interval=100,
        seed=1234,  # 'random seed'
        fp16=False,
        clip_grad=1.0,
        checkpoint_activations=False,
        tokenizer=None,

        # model checkpointing
        save_dir='checkpoints',  # 'Output directory to save checkpoints to.')
        save_best=save_best,
        save_optim=False,  # save current optimizer.')
        save_rng=False,  # save current rng state.')
        load_dir=None,  # Path to a directory containing a model checkpoint.')
        load_type='latest',  # latest, best
        load_optim=False,  # not load optimizer when loading checkpoint.')

        # ' not load rng state when loading checkpoint.')):
        load_rng=False,
        tensorboard_dir="tensorboard_summary",

        # distribute settings
        deepspeed_activation_checkpointing=False,
        num_checkpoints=1,
        master_ip='localhost',
        master_port=17750,
        num_nodes=1,
        num_gpus=1,
        hostfile=None,
        deepspeed_config=None,
        model_parallel_size=1,
        training_script="train.py",
        optimizer_type='adam',
    ):

        if timers is not None:
            self.timers = timers
        else:
            self.timers = Timers()
        self.env_type = env_type
        if env_type not in set(
            ["deepspeed", 'pytorch', 'pytorchDDP', 'deepspeed+mpu', 'bmtrain']):
            raise Exception("Not supported env_type!!!!")
        os.environ["ENV_TYPE"] = env_type
        self.experiment_name = experiment_name
        self.batch_size = batch_size
        self.gradient_accumulation_steps = gradient_accumulation_steps
        self.lr = lr
        self.weight_decay = weight_decay
        self.epochs = epochs
        self.clip_grad = clip_grad
        self.seed = seed
        self.fp16 = fp16
        self.warm_up = warm_up

        self.log_interval = log_interval
        self.eval_interval = eval_interval
        self.tokenizer = tokenizer

        self.optimizer_type = optimizer_type

        # model checkpointing
        self.save_dir = save_dir
        self.save_interval = save_interval
        self.save_optim = save_optim
        self.save_rng = save_rng
        self.save_best = save_best
        self.load_dir = load_dir
        self.load_type = load_type
        self.load_optim = load_optim
        self.load_rng = load_rng
        self.tb_writer = SummaryWriter(
            os.path.join(tensorboard_dir, experiment_name))

        # distribute settings
        self.pytorch_device = pytorch_device
        self.checkpoint_activations = checkpoint_activations
        self.deepspeed_activation_checkpointing = deepspeed_activation_checkpointing
        self.num_checkpoints = num_checkpoints
        self.env_type = env_type
        self.not_call_launch = True
        self.deepspeed_config = deepspeed_config
        self.model_parallel_size = model_parallel_size
        self.num_nodes = num_nodes
        self.num_gpus = num_gpus
        self.master_ip = master_ip
        self.master_port = master_port
        self.hostfile = hostfile
        self.training_script = training_script

        if self.env_type != 'pytorch':
            training_paras = self.get_dist_args()
            # Implement for AutoLaunch
            # >>> python train.py # will call get_dist_args()
            # `--not_call_launch` is default 'False'
            # So, if `env_type` is `pytorch`, the `Trainer` will not call lanch_dist()
            # Otherwise, the lanch_dist() is called to launch 'train.py' with `--not_call_launch`
            if not self.not_call_launch:
                launch_dist(launcher='distributed_deepspeed' if 'deepspeed'
                            in self.env_type else 'distributed_torch',
                            num_nodes=self.num_nodes,
                            gpus_per_node=self.num_gpus,
                            master_addr=self.master_ip,
                            master_port=self.master_port,
                            hostfile=self.hostfile,
                            training_script=self.training_script,
                            training_paras=training_paras)
                os._exit(1)
            self.initialize_distributed()

    def get_dist_args(self):
        """
        Get required parameters for initialize the distributed enviroment, e.g., rank, local_rank & world_size...
        Important: --not_call_launch, default False, will not call launch_dist
        Returns: None
        """
        parser = argparse.ArgumentParser()
        parser.add_argument('--local_rank',
                            type=int,
                            default=0,
                            help="local_rank")
        parser.add_argument('--not_call_launch',
                            action='store_true',
                            help="not call launch!")
        ds_args = parser.parse_args()
        self.local_rank = ds_args.local_rank
        self.not_call_launch = ds_args.not_call_launch
        self.rank = int(os.environ.get('RANK', 0))
        self.world_size = int(os.environ.get('WORLD_SIZE', 1))
        log_dist("not_call_launch: {}".format(ds_args.not_call_launch))
        return []

    def set_seed(self, seed=1234):
        """Set random seed for reproducability."""
        if seed is not None and seed > 0:
            random.seed(seed)
            np.random.seed(seed)
            torch.manual_seed(seed)
            if self.env_type == 'deepspeed+mpu':
                mpu.model_parallel_cuda_manual_seed(seed)

    def initialize_distributed(self):
        """Initialize torch.distributed."""
        if self.env_type == 'pytorch':
            log_dist('No need to initialize')
            return
        if self.env_type in ['deepspeed', 'deepspeed+mpu', 'pytorchDDP', 'bmtrain']:
            torch.backends.cudnn.enabled = False
            # Manually set the device ids.
            device = self.rank % torch.cuda.device_count()
            if self.local_rank is not None:
                device = self.local_rank
            torch.cuda.set_device(device)
            # Call the init process
            init_method = 'tcp://'
            self.master_ip = os.getenv('MASTER_ADDR', 'localhost')
            self.master_port = os.getenv('MASTER_PORT', '6000')

            init_method += self.master_ip + ':' + self.master_port
            log_dist(
                "init method {}, rank {}, device {}, local_rank {}.".format(
                    init_method, self.rank, device, self.local_rank))
            if self.env_type == 'bmtrain':
                # self.get_env_args()
                bmt.init_distributed(
                    seed=self.seed,
                    init_method=init_method)
            else:
                torch.distributed.init_process_group(
                    backend='nccl',  # gloo
                    world_size=self.world_size,
                    rank=self.rank,
                    init_method=init_method)
        # Set the model-parallel / data-parallel communicators.
        if self.env_type == 'deepspeed+mpu':
            os.environ["MODEL_PARALLEL_SIZE"] = str(self.model_parallel_size)
            try:
                mpu.initialize_model_parallel(self.model_parallel_size)
                if 'deepspeed' in self.env_type and self.deepspeed_activation_checkpointing:
                    deepspeed.checkpointing.configure(
                        mpu,
                        deepspeed_config=self.deepspeed_config,
                        num_checkpoints=self.num_checkpoints)
                    mpu.checkpoint = deepspeed.checkpointing.checkpoint
                    mpu.get_cuda_rng_tracker = deepspeed.checkpointing.get_cuda_rng_tracker
                    mpu.model_parallel_cuda_manual_seed = deepspeed.checkpointing.model_parallel_cuda_manual_seed
            except Exception as e:
                log_dist(e)
                log_dist("No mpu is installed! No model parallel is used")
            log_dist("initialize eviroments succesed")
        if self.env_type != 'bmtrain':
            self.set_seed(self.seed)

    def get_dataloader(self, dataset, collate_fn, shuffle=False):
        """ initilize the dataloader"""
        if dataset is None:
            return None
        if self.env_type == 'pytorch':
            return torch.utils.data.DataLoader(dataset,
                                               batch_size=self.batch_size,
                                               collate_fn=collate_fn,
                                               num_workers=4,
                                               prefetch_factor=4,
                                               pin_memory=True,
                                               drop_last=False,
                                               shuffle=shuffle)
        else:
            if self.env_type == 'deepspeed+mpu':
<<<<<<< HEAD
=======
                # num_replicas = self.world_size // mpu.get_model_parallel_world_size(
                # )
                # rank = self.rank // mpu.get_model_parallel_world_size()
                # rank = mpu.get_model_parallel_rank()
>>>>>>> 2380cba7
                rank = mpu.get_model_parallel_src_rank()
                data_rank = mpu.get_data_parallel_rank()
                log_dist("*"*80)
                log_dist(f"local rank {self.rank} src rank  {rank} data rank {data_rank}")
                log_dist("*"*80)
                sampler = torch.utils.data.distributed.DistributedSampler(
                    dataset,
                    num_replicas=self.world_size//self.model_parallel_size,
                    rank=data_rank,
                    shuffle=shuffle)
            elif self.env_type == 'bmtrain':
                print("*"*80)
                print("local rank", self.rank, "world_size", self.world_size, "bmt rank", bmt.rank())
                print("*"*80)
                num_replicas = self.world_size
                rank = self.rank
                sampler = torch.utils.data.distributed.DistributedSampler(
                    dataset,
                    num_replicas=num_replicas,
                    rank=rank,
                    shuffle=shuffle)
            else:
                num_replicas = self.world_size
                rank = self.rank
                sampler = torch.utils.data.distributed.DistributedSampler(
                    dataset, rank=rank, shuffle=shuffle)
            return torch.utils.data.DataLoader(dataset,
                                               batch_size=self.batch_size,
                                               sampler=sampler,
                                               num_workers=4,
                                               drop_last=False,
                                               pin_memory=False,
                                               prefetch_factor=4,
                                               collate_fn=collate_fn)

    def train(self,
              model=None,
              optimizer=None,
              lr_scheduler=None,
              train_dataset=None,
              valid_dataset=None,
              metric_methods=[],
              collate_fn=None,
              find_unused_parameters=True):
        """Training Loops"""
        """
       Trainer is a simple but unifed training and eval loop for PyTorch/Deepspeed/Megatron-LM.
       Args:
           model (`torch.nn.Module`, *optional*):
               The model to train, evaluate or use for predictions.
           args ([`env_type`]):
               The enviroment type for training. Will default to 'pytorch'.
               env_type: `pytorch`, `pytorchDDP`, `deepspeed`, `deepspeed+mpu`
                           pytorch: single node cpu/gpu
                           pytorchDDP: single-/multi- node gpu <data parallel>
                           deepspeed: single-/multi- node gpu <data/pipline parallel>
                           deepspeed+mpu: single-/multi- node gpu <data parallel + model parallel>
           train_dataset (`torch.utils.data.Dataset` or `torch.utils.data.DataLoader`, *optional*):
               The dataset to use for training.
               If it is an `Dataset`, we will create a `DataLoader` with the provided `Dataset` and `collate_fn' for the selected `env_type`.
               `Dataset` is prefred to iterally return a sample as followings,
               >>> {'text': 'I like big model.', 'label': 'positive'}
               If it is an `DataLoader`, we will directly use it.
               Important: Columns not accepted by the `model.forward()` method are automatically droped.
           eval_dataset (`torch.utils.data.Dataset` or `torch.utils.data.DataLoader`, *optional*):
                The dataset to use for evaluation. Similar to `train_dataset`.
           collate_fn (`DataCollator` or `function`, *optional*):
               The function to use to form a batch from a list of elements of `train_dataset` or `eval_dataset`.
           metrics (`function`, *optional*):
               The function that will be used to compute metrics at evaluation. Must return
               a dictionary string to metric values.
           optimizers (`torch.optim.Optimizer`, *optional*): A optimizer to use. Will default to an instance of
                [`AdamW`] on your model.
           lr_scheduler (`torch.optim.lr_scheduler`,  *optional*): A lr_scheduler to use. Will default to an instance of
                [`AnnealingLR`].
           """
        if not isinstance(train_dataset, torch.utils.data.DataLoader):
            train_dataloader = self.get_dataloader(train_dataset, collate_fn,
                                                   True)
        else:
            train_dataloader = train_dataset

        if not isinstance(valid_dataset, torch.utils.data.DataLoader):

            valid_dataloader = self.get_dataloader(valid_dataset, collate_fn,
                                                   False)
        else:
            valid_dataloader = valid_dataset

        if self.load_dir:
            log_dist("loading checkpoints form {}".format(self.load_dir))
            sd = load_checkpoint(model,
                                 load_dir=self.load_dir,
                                 load_type=self.load_type)
        """Train the model."""
        # Turn on training mode which enables dropout.
        model.train()
        if self.fp16 and self.env_type == 'pytorchDDP':
            log_dist(
                "Warning: The pytorchDDP plus FP16 may not working togather!!!"
            )
        if self.fp16:
            model.half()
        if self.checkpoint_activations:
            model.config[
                'checkpoint_activations'] = self.checkpoint_activations

        if self.env_type == 'pytorchDDP':
            model.to(torch.device('cuda', self.local_rank))
            model = DDP(model,
                        device_ids=[self.local_rank],
                        find_unused_parameters=find_unused_parameters)

        elif self.env_type == 'pytorch':
            model.to(self.pytorch_device)
        elif self.env_type == 'bmtrain':
            print('*'*20, 'model', model, __file__)
            model = bmt.BMTrainModelWrapper(model)
            print('*'*20, 'BMTrainModelWrapper model', model, __file__)
        else:
            model.cuda(torch.device('cuda', self.local_rank))
        
        # TODO
        if self.fp16 and self.env_type != 'bmtrain':
            model = FP16_Module(model)

        param_groups = get_optimizer_param_groups(model)

        if hasattr(param_groups[0], 'params'):
            # for T5 Model
            param_groups = param_groups[0]['params']

        if optimizer is None and 'deepspeed' not in self.env_type and self.epochs > 0:
            if self.env_type == 'bmtrain':
                optimizer = bmt.optim.AdamOptimizer(param_groups, 
                                                    weight_decay=self.weight_decay,
                                                    lr=self.lr)
                '''
                optimizer = bmt.optim.AdamOffloadOptimizer(param_groups, 
                                                           weight_decay=self.weight_decay,
                                                           lr=self.lr)
                '''
            else:
                optimizer = get_optimizer(
                    param_groups=param_groups,
                    lr=self.lr,
                    weight_decay=self.weight_decay,
                    cpu_optimizer=False,
                    cpu_torch_adam=False,
                    fp16=self.fp16,
                    optimizer='adam')  # if not self.fp16 else 'adafactor')

        self.total_iter = int(self.epochs * len(train_dataloader))

        if lr_scheduler == None and optimizer != None and self.warm_up > 0 and 'deepspeed' not in self.env_type and self.epochs > 0:
            if self.env_type == 'bmtrain':
                ## lr_scheduler.step with optim_manager.step
                lr_scheduler = bmt.lr_scheduler.Noam(
                    optimizer,
                    start_lr=self.lr, 
                    warmup_iter=int(self.warm_up * self.total_iter / self.gradient_accumulation_steps),
                    end_iter=int(self.total_iter / self.gradient_accumulation_steps))
            else:
                lr_scheduler = AnnealingLR(
                    optimizer,
                    start_lr=self.lr,
                    warmup_iter=int(self.warm_up * self.total_iter),
                    decay_style='linear',
                    num_iters=self.total_iter)

        if  self.env_type == 'bmtrain':
            bmt.synchronize()

        model.train()

        if 'deepspeed' in self.env_type:
            # initialize the deepspeed
            model, optimizer, _, lr_scheduler = deepspeed.initialize(
                model=model,
                # if huggingface t5: param_groups[0]['params']
                model_parameters=param_groups,
                optimizer=optimizer,
                lr_scheduler=lr_scheduler,
                mpu=mpu if self.env_type == 'deepspeed+mpu' else None,
                config=self.deepspeed_config,
                dist_init_required=True)
        if self.load_optim:
            load_optim(optimizer, lr_scheduler, sd)
        if self.load_rng:
            load_rng(sd)

        ## Needed global optim_manager
        if self.env_type == 'bmtrain':
            optim_manager = bmt.optim.OptimManager(loss_scale=1024*1024)
            optim_manager.add_optimizer(self.optimizer, lr_scheduler)

        # Tracking loss.
        total_lm_loss = 0.0
        self.iteration = 0
        self.accumulate_count = 0
        best_iteration = 0
        best_loss = float('inf')
        # For each remaining epoch
        self.timers('interval time').start()
        # self.eval_metrics = eval_metrics
        # self.do_eval = valid_dataset!=None
        self.metric_methods = metric_methods
        best_score = float('inf')
        if len(self.metric_methods) > 0:
            best_score = -best_score

        for epoch in range(self.epochs):
            print("epoch "+str(epoch))
            if self.env_type != 'pytorch':
                train_dataloader.sampler.set_epoch(epoch + self.world_size)

            # For all the batches in the dataset.
            for iteration_, batch in enumerate(train_dataloader):
                # print('*'*20, 'batch keys', batch.keys())
                if 'input_ids' in batch:
                    print('*'*20, 'batch input_ids', batch['input_ids'].size())
                # print('*'*20, 'batch labels', batch['labels'].size())
                # Train for one step.
                if 'pytorch' != self.env_type:
                    batch = {
                        x: batch[x].to(torch.device('cuda', self.local_rank))
                        for x in batch if x not in ['uid', 'meta', 'mode']
                    }
                elif 'pytorch' == self.env_type:
                    batch = {
                        x: batch[x].to(torch.device(self.pytorch_device))
                        for x in batch if x not in ['uid', 'meta', 'mode']
                    }
                if self.env_type == 'pytorchDDP':
                    lm_loss, _ = self.train_step_pytorchDDP(
                        batch, model, optimizer, lr_scheduler)
                    dist.barrier()

                elif self.env_type == 'pytorch':
                    lm_loss, _ = self.train_step_pytorch(
                        batch, model, optimizer, lr_scheduler)
                
                elif self.env_type == 'bmtrain':
                    lm_loss, _ = self.train_step_bmtrain(
                        batch, model, optim_manager)

                else:
                    lm_loss, _ = self.train_step_deepspeed(batch,
                                                           model,
                                                           optimizer,
                                                           lr_scheduler,
                                                           single_step=True)
                    dist.barrier()
                if lm_loss is not None:
                    if not isinstance(lm_loss, float):
                        total_lm_loss += lm_loss.data.detach().float()
                    else:
                        total_lm_loss += lm_loss

                # Logging.
                if (self.iteration + 1) % self.log_interval == 0:
                    if optimizer is not None:
                        learning_rate = optimizer.param_groups[0]['lr']
                    else:
                        learning_rate = model.optimizer.param_groups[0]['lr']
                    if self.env_type == 'bmtrain':
                        avg_lm_loss = total_lm_loss / self.log_interval
                    else:
                        avg_lm_loss = total_lm_loss.item() / self.log_interval
                    elapsed_time = self.timers('interval time').elapsed()

                    # TODO
                    avg_lm_loss *= self.gradient_accumulation_steps
                    self.report_iteration_metrics(
                        optimizer, learning_rate, avg_lm_loss,
                        elapsed_time * 1000.0 / self.log_interval,
                        self.iteration + 1,
                        self.total_iter,
                        optimizer_manager=optim_manager if self.env_type == 'bmtrain' else None)
                    self.tb_writer.add_scalar('train/loss', avg_lm_loss,
                                              self.iteration + 1)
                    self.tb_writer.add_scalar('lr', learning_rate,
                                              self.iteration + 1)
                    total_lm_loss = 0.0
                # Evaluation #todo add train_args
                if self.eval_interval and (
                        self.iteration + 1
                ) % self.eval_interval == 0 and valid_dataloader is not None:
                    self.timers.log(['forward', 'backward', 'optimizer'],
                                    normalizer=self.eval_interval)
                    prefix = 'epoch {}'.format(epoch)
                    eval_dict = self.evaluate_and_print_results(
                        prefix=prefix,
                        data_loader=valid_dataloader,
                        model=model,
                        forward_step_func=self.forward_step,
                        verbose=False)
                    if eval_dict is not None:
                        eval_loss = eval_dict.get("loss", 0.0)
                        self.tb_writer.add_scalar('eval/loss', eval_loss,
                                                  self.iteration + 1)
                        for i in range(len(self.metric_methods)):
                            name = self.metric_methods[i][0]
                            score = eval_dict.get(name, 0)
                            self.tb_writer.add_scalar(
                                'eval_metrics/%s' % (name), score,
                                self.iteration + 1)
                                
                        if self.save_best is not None and self.save_best(best_score, eval_dict) != best_score:
                            best_score = self.save_best(best_score, eval_dict)
                            log_dist("saving best model with score {:.4f}".format(best_score))
                            best_iteration = self.iteration
                            save_checkpoint(self.iteration+1,
                                            best_iteration+1,

                                            model,
                                            optimizer,
                                            lr_scheduler,
                                            save_optim=self.save_optim,
                                            save_dir=self.save_dir,
                                            save_rng=self.save_rng)
                if self.save_dir and (self.iteration + 1) % self.save_interval == 0 and \
                        self.iteration != best_iteration:
                    save_checkpoint(self.iteration+1,
                                    best_iteration+1,
                                    model,
                                    optimizer,
                                    lr_scheduler,
                                    save_optim=self.save_optim,
                                    save_dir=self.save_dir,
                                    save_rng=self.save_rng)
                self.iteration += 1
                # Checkpointing at the end of each epoch.

        # Evaluation #todo add train_args
        if ((self.epochs == 0) or (self.eval_interval and
                                   (self.iteration ) % self.eval_interval != 0)
            ) and valid_dataloader is not None:
            prefix = 'final evaluate'
            self.evaluate_and_print_results(
                prefix=prefix,
                data_loader=valid_dataloader,
                model=model,
                forward_step_func=self.forward_step,
                verbose=False)

    def train_step_pytorch(self,
                           data,
                           model,
                           optimizer,
                           lr_scheduler,
                           mems=None):
        """Single training step."""
        # Forward model for one step.
        self.timers('forward').start()
        step_output = self.forward_step(data, model, mems)
        self.timers('forward').stop()
        # accumulate gradients
        lm_loss = step_output['loss']
        lm_loss /= self.gradient_accumulation_steps
        reduced_loss = lm_loss.detach().clone().view(1)
        # skip the iter while loss has NAN
        if not DynamicLossScaler._has_inf_or_nan(reduced_loss):
            # Calculate gradients, reduce across processes, and clip.
            self.timers('backward').start()
            if self.fp16 and hasattr(optimizer, 'backward'):
                optimizer.backward(lm_loss,
                                   update_master_grads=False,
                                   retain_graph=True)
            else:
                lm_loss.backward()
            torch.nn.utils.clip_grad_norm_(model.parameters(), self.clip_grad)
            self.timers('backward').stop()

            # Update parameters.
            self.timers('optimizer').start()
            if (self.accumulate_count +
                    1) % self.gradient_accumulation_steps == 0:
                if self.fp16:
                    # optimizer.update_master_grads()
                    optimizer.step()
                    optimizer.zero_grad()
                else:
                    optimizer.step()
                    # optimizer.zero_grad()
                self.accumulate_count = 0
            else:
                self.accumulate_count += 1
            if lr_scheduler:
                lr_scheduler.step()
            self.timers('optimizer').stop()

        else:
            log_dist("Found NaN loss, skip backward", [0])
            del lm_loss, reduced_loss
            mems = None
            reduced_loss = None
        return reduced_loss, mems

    def train_step_pytorchDDP(self,
                              data,
                              model,
                              optimizer,
                              lr_scheduler,
                              mems=None):
        """Single training step."""

        from contextlib import nullcontext
        if self.fp16:
            no_sync = model.module.no_sync
        else:
            no_sync = model.no_sync

        mycontext = no_sync if (
            self.accumulate_count +
            1) != self.gradient_accumulation_steps else nullcontext

        with mycontext():
            # Forward model for one step.
            self.timers('forward').start()
            step_output = self.forward_step(data, model, mems)
            self.timers('forward').stop()

            # accumulate gradients
            lm_loss = step_output['loss']
            lm_loss /= self.gradient_accumulation_steps
            lm_loss = lm_loss / self.gradient_accumulation_steps
            # reduce sum of losses
            reduced_loss = lm_loss.detach().clone().view(1)
            # dist.all_reduce(reduced_loss.data)
            # reduced_loss.data = reduced_loss.data / self.world_size

            # skip the iter while loss has NAN
            if not DynamicLossScaler._has_inf_or_nan(reduced_loss):
                # Calculate gradients, reduce across processes, and clip.
                self.timers('backward').start()

                if self.fp16 and hasattr(optimizer, 'backward'):
                    log_dist("The optimizer has backward function")
                    optimizer.backward(lm_loss,
                                       update_master_grads=False,
                                       retain_graph=True)
                else:
                    lm_loss.backward()

                torch.nn.utils.clip_grad_norm_(model.module.parameters(),
                                               self.clip_grad)
                self.timers('backward').stop()

                # Update parameters.
                self.timers('optimizer').start()
                if (self.accumulate_count +
                        1) % self.gradient_accumulation_steps == 0:
                    if self.fp16:
                        optimizer.update_master_grads()
                        optimizer.step()
                        optimizer.zero_grad()
                    else:
                        optimizer.step()
                        # model.zero_grad()

                    self.accumulate_count = 0
                else:
                    self.accumulate_count += 1
                if lr_scheduler:
                    lr_scheduler.step()
                self.timers('optimizer').stop()
                dist.barrier()

            else:
                log_dist("Found NaN loss, skip backward", [0])
                del lm_loss, reduced_loss
                mems = None
                reduced_loss = None
        return reduced_loss, mems

    def train_step_deepspeed(self,
                             data,
                             model,
                             optimizer,
                             lr_scheduler,
                             mems=None,
                             single_step=False):
        """Single training step."""

        # Forward model for one step.
        if (self.accumulate_count + 1) % self.gradient_accumulation_steps == 0:
            model.set_gradient_accumulation_boundary(True)
        else:
            model.set_gradient_accumulation_boundary(False)
        self.timers('forward').start()
        step_output = self.forward_step(data, model, mems)
        self.timers('forward').stop()
        lm_loss = step_output['loss']
        reduced_loss = lm_loss.detach().clone().view(1)

        if self.env_type == 'deepspeed+mpu':
            torch.distributed.all_reduce(reduced_loss.data,
                                         group=mpu.get_data_parallel_group())
        elif self.env_type == 'deepspeed':
            torch.distributed.all_reduce(reduced_loss.data)
        if 'deepspeed' in self.env_type:
            reduced_loss.data = reduced_loss.data / \
                (self.world_size / self.model_parallel_size)
        if not DynamicLossScaler._has_inf_or_nan(reduced_loss):
            # Calculate gradients, reduce across processes, and clip.
            self.timers('backward').start()
            model.backward(lm_loss)
            self.timers('backward').stop()
            # Update parameters.
            self.timers('optimizer').start()
            model.step()
            if lr_scheduler:
                lr_scheduler.step()
            self.timers('optimizer').stop()
            if (self.accumulate_count +
                    1) % self.gradient_accumulation_steps == 0:
                self.accumulate_count = 0
            else:
                self.accumulate_count += 1
            dist.barrier()
        else:
            log_dist("Found NaN loss, skip backward", [0])
            del lm_loss, reduced_loss
            mems = []
            reduced_loss = None
        return reduced_loss, mems
    
    def train_step_bmtrain(self,
                           data,
                           model,
                           optim_manager,
                           mems=None,
                           single_step=False):
        """Single training step."""

        # Forward model for one step.
        self.timers('forward').start()
        model_output = self.forward_step(data, model, mems)
        self.timers('forward').stop()

        # accumulate gradients
        logits = model_output['logits']
        loss = model_output['loss']

        lm_loss = bmt.sum_loss(loss)
        lm_loss /= self.gradient_accumulation_steps
        reduced_loss = lm_loss.detach().clone().view(1)

        # skip the iter while loss has NAN
        if not DynamicLossScaler._has_inf_or_nan(reduced_loss):
            # Calculate gradients, reduce across processes, and clip.
            self.timers('backward').start()
            optim_manager.backward(loss)
            
            grad_norm = optim_manager.clip_grad_norm(optim_manager.optimizers[0].param_groups, max_norm=1.0)
            self.timers('backward').stop()

            # Update parameters.
            self.timers('optimizer').start()
            if (self.accumulate_count +
                    1) % self.gradient_accumulation_steps == 0:
                optim_manager.step()
                optim_manager.zero_grad()
                self.accumulate_count = 0
            else:
                self.accumulate_count += 1

            self.timers('optimizer').stop()

        else:
            log_dist("Found NaN loss, skip backward", [0])
            del lm_loss, reduced_loss
            mems = None
            reduced_loss = None
            lm_loss = None

        return lm_loss, mems

    def forward_step(self, data, model, mems=None):
        """Simple forward step. """
        data['mems'] = mems
        model_output = model(**data)
        logits = model_output['logits']
        loss = model_output['loss']
        hidden_states = None
        if 'hidden_states' in model_output:
            hidden_states = model_output['hidden_states']
        elif 'encoder_hidden_states' in model_output:
            hidden_states = model_output['encoder_hidden_states']

        return {
            'loss': loss,
            'hidden_states': hidden_states,
            'logits': logits.contiguous().float()
        }

    def backward_step(self, optimizer, model, lm_loss):
        """Backward step."""

        # Total loss.
        loss = lm_loss
        # Backward pass.
        # if self.train_args.deepspeed:
        if 'deepspeed' in self.env_type:
            model.backward(loss)
        else:
            optimizer.zero_grad()
            if hasattr(optimizer, 'backward'):
                optimizer.backward(loss, update_master_grads=False)
            else:
                loss.backward()
                if self.env_type == 'pytorchDDP':
                    optimizer.step()

        # if self.train_args.deepspeed or self.train_args.DDP_impl == 'torch':
        self.timers('allreduce').reset()
        if self.env_type == 'pytorch':
            torch.nn.utils.clip_grad_norm_(model.parameters(), self.clip_grad)
        return lm_loss

    def _gather_all(self, input_):

        # Bypass the function if we are using only 1 GPU.
        if torch.distributed.get_world_size() == 1:
            return input_
        # Size and dimension.
        last_dim = input_.dim() - 1
        rank = torch.distributed.get_rank()
        world_size = torch.distributed.get_world_size()

        tensor_list = [
            torch.empty_like(input_, device=input_.device)
            for _ in range(world_size)
        ]
        tensor_list[rank] = input_

        torch.distributed.all_gather(tensor_list, input_)

        # Note: torch.cat already creates a contiguous tensor.
        if last_dim >= 0:
            output = torch.cat(tensor_list, dim=0).contiguous()
        else:
            output = torch.mean(torch.FloatTensor(tensor_list))

        return output

    def _gather_all_mpu(self, input_):
        group = mpu.get_model_parallel_group()

        # Bypass the function if we are using only 1 GPU.
        if torch.distributed.get_world_size(group=group) == 1:
            return input_
        # Size and dimension.
        last_dim = input_.dim() - 1
        rank = torch.distributed.get_rank(group=group)
        world_size = torch.distributed.get_world_size(group=group)

        tensor_list = [
            torch.empty_like(input_, device=input_.device)
            for _ in range(world_size)
        ]
        tensor_list[rank] = input_
        torch.distributed.all_gather(tensor_list, input_, group=group)

        # Note: torch.cat already creates a contiguous tensor.
        output = torch.cat(tensor_list, dim=last_dim).contiguous()

        return output

    def evaluate(self,
                 data_loader=None,
                 model=None,
                 forward_step_func=None,
                 verbose=False):
        """Evaluation."""
        # Turn off checkpoint_activations
        tmp_checkpoint_activations = None
        tmp_model = model
        while hasattr(tmp_model, 'module'):
            tmp_model = tmp_model.module
        # Turn on evaluation mode which disables dropout.
        tmp_model.eval()
        if hasattr(tmp_model,
                   'config') and 'checkpoint_activations' in tmp_model.config:
            tmp_checkpoint_activations = tmp_model.config[
                'checkpoint_activations']
            tmp_model.config['checkpoint_activations'] = False

        mems = None
        metrics = [0. for _ in range(len(self.metric_methods))]
        with torch.no_grad():
            assert data_loader is not None, "val loader is not None."
            all_logits = []
            all_labels = []
            all_losses = []
            for data_iterator in data_loader:
                # Forward evaluation.

                meta = data_iterator.get('meta', None)

                if 'deepspeed' in self.env_type or 'DDP' in self.env_type:
                    data_iterator = {
                        x: data_iterator[x].to(
                            torch.device('cuda', self.local_rank))
                        for x in data_iterator
                        if x not in ['uid', 'meta', 'mode']
                    }
                elif torch.cuda.is_available():

                    data_iterator = {
                        x:
                        data_iterator[x].to(torch.device(self.pytorch_device))
                        for x in data_iterator
                        if x not in ['uid', 'meta', 'mode']
                    }
                step_output = forward_step_func(data_iterator, model, mems)
                '''when contiguous memory optimizations are enabled, the buffers
                allocated by the optimizations are deallocated during backward pass
                in the absence of backward pass the buffers should be reset after each
                forward pass'''
                if 'deepspeed' in self.env_type and self.deepspeed_activation_checkpointing:
                    deepspeed.checkpointing.reset()
                logits = step_output['logits']
                lm_loss = step_output['loss']
                
                if 'labels' in data_iterator:
                    labels = data_iterator['labels']
                else:
                    labels = data_iterator['target_ids']
                if len(self.metric_methods) != 0:
                    if {metric_tuple[0] for metric_tuple in self.metric_methods} & {"rouge", "bleu"}:
                        batch_preds = torch.argmax(logits.detach(), dim=-1).cpu()
                        batch_labels = labels.detach().cpu()
                        all_logits.extend(batch_preds)
                        all_labels.extend(batch_labels)
                    else:
                        if logits.size(0) != 1:
                            logits = torch.argmax(logits, dim=1).unsqueeze(0)
                        all_logits.append(logits)
                        all_labels.append(labels)
                        pass
                all_losses.append(lm_loss.view(1))
            # size of all_logits: (1, n)
            if len(self.metric_methods) != 0 and all_logits[0].size() != all_logits[-1].size():
                pd = (all_logits[0].size(0)-all_logits[-1].size(0), all_logits[0].size(1)-all_logits[-1].size(1))
                all_logits[-1] = torch.nn.functional.pad(all_logits[-1], pd ,"constant",0)
            all_losses = torch.cat(all_losses, dim=0)
            if len(self.metric_methods) != 0:
                all_logits = torch.cat(all_logits, dim=0)
                all_labels = torch.cat(all_labels, dim=0)

            if self.env_type == 'pytorchDDP' or self.env_type == 'deepspeed':
                if len(self.metric_methods) != 0:
                    all_logits = self._gather_all(all_logits)
                    all_labels = self._gather_all(all_labels)
                all_losses = self._gather_all(all_losses)

            elif self.env_type == 'deepspeed+mpu':
                if len(self.metric_methods) != 0:
                    all_logits = self._gather_all_mpu(all_logits)
                    all_labels = self._gather_all_mpu(all_labels)
                all_losses = self._gather_all_mpu(all_losses)

            if all_losses.device != torch.device('cpu'):
                all_losses = all_losses.mean().cpu().detach().numpy()

            for i in range(len(self.metric_methods)):
                eval_method = self.metric_methods[i][1]
                metrics[i] += eval_method(all_logits, all_labels, meta=meta, tokenizer=self.tokenizer)

        # Move model back to the train mode.

        tmp_model.train()
        # recover the settings for checkpoint_activations
        if hasattr(tmp_model,
                   'config') and 'checkpoint_activations' in tmp_model.config:
            tmp_model.config[
                'checkpoint_activations'] = tmp_checkpoint_activations
        metric_dct = {}
        for i in range(len(self.metric_methods)):
            metric_name = self.metric_methods[i][0]
            metric_dct.update({metric_name: metrics[i]})
        metric_dct.update({"loss": all_losses})
        return metric_dct

    def report_iteration_metrics(self, optimizer, lr, loss, elapsed_time, step,
                                 total_step, optimizer_manager=None):
        log_string = ' iteration {:8d}/{:8d} |'.format(step, total_step)
        log_string += ' elapsed time per iteration (ms): {:.1f} |'.format(
            elapsed_time)
        log_string += ' learning rate {:.3E} |'.format(lr)
        log_string += ' loss {:.6E} |'.format(loss)

        # when bmtrain, optimizer is optimizer_manager
        if self.fp16 and 'bmtrain' in self.env_type:
            log_string += ' loss scale {:.1f} |'.format(
                optimizer_manager.loss_scale)
        elif self.fp16:
            log_string += ' loss scale {:.1f} |'.format(
                optimizer.cur_scale if 'deepspeed' in self.env_type else
                hasattr(optimizer, 'loss_scale') and optimizer.loss_scale)
        # log_string += ' gradient_accumulation {}/{}'.format(self.accumulate_count, self.gradient_accumulation_steps)

        log_dist(log_string, [0])

    def report_evaluate_metrics(self, prefix, loss, ppl, gpt_loss, bert_loss,
                                sent_loss, multi_loss, step):
        string = ' validation loss at {}'.format(prefix)
        string += ' | LM loss: {:.6E}'.format(loss)
        string += ' | LM PPL: {:.6E}'.format(ppl)
        length = len(string) + 1
        log_dist('-' * 100, [0])
        log_dist('-' * length, [0])
        log_dist(string, [0])
        log_dist('-' * length, [0])

    def evaluate_and_print_results(
        self,
        prefix=None,
        forward_step_func=None,
        data_loader=None,
        model=None,
        verbose=False,
    ):
        """Helper function to evaluate and dump results on screen."""
        
        eval_dict = self.evaluate(forward_step_func=forward_step_func,
                                  data_loader=data_loader,
                                  model=model,
                                  verbose=verbose)
        if eval_dict.get("loss", None) is not None:
            string = ' validation loss at {} | {:.4f}, '.format(
                prefix, eval_dict["loss"])
        # with open("results.txt", "a") as myfile:
        #     myfile.write(string)
        if self.metric_methods is None:
            return eval_dict

        for i in range(len(self.metric_methods)):
            name = self.metric_methods[i][0]
            string += ", {} {:.3f}".format(name, eval_dict[name])
        # string = ' validation loss at {} | {:.4f},  Acc {:.2f}'.format(
        #     prefix, eval_dict["loss"], eval_dict["metrics"])
        length = len(string) + 1
        log_dist('-' * length, [0])
        log_dist(string, [0])
        log_dist('-' * length, [0])
        return eval_dict
<|MERGE_RESOLUTION|>--- conflicted
+++ resolved
@@ -338,13 +338,10 @@
                                                shuffle=shuffle)
         else:
             if self.env_type == 'deepspeed+mpu':
-<<<<<<< HEAD
-=======
                 # num_replicas = self.world_size // mpu.get_model_parallel_world_size(
                 # )
                 # rank = self.rank // mpu.get_model_parallel_world_size()
                 # rank = mpu.get_model_parallel_rank()
->>>>>>> 2380cba7
                 rank = mpu.get_model_parallel_src_rank()
                 data_rank = mpu.get_data_parallel_rank()
                 log_dist("*"*80)
