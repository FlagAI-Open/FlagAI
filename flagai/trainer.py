# Copyright © 2022 BAAI. All rights reserved.
#
# Licensed under the Apache License, Version 2.0 (the "License")
# Arguments for training
try:
    import deepspeed.utils
    import deepspeed
except:
    pass
try:
    from flagai import mpu
except Exception:
    pass

try:
    import bmtrain as bmt
except:
    pass


import torch
import argparse
import os
import random
import numpy as np
import torch.distributed as dist
from flagai.logger import log_dist
from torch.utils.tensorboard import SummaryWriter
from flagai.utils import load_checkpoint, save_checkpoint, load_optim, load_rng
from flagai.schedulers import AnnealingLR
from flagai.optimizers import get_optimizer, get_optimizer_param_groups
from flagai.fp16 import FP16_Module
from flagai.utils import Timers
from flagai.launch import launch_dist
from torch.nn.parallel import DistributedDataParallel as DDP
from flagai.fp16 import DynamicLossScaler

# TODO
# torch.autograd.set_detect_anomaly(True)

"""
The Trainer class, to easily train a pytorh model on a new task.
"""
def save_best(best_score, eval_dict):
    return best_score if best_score < eval_dict['loss'] else eval_dict['loss']

class Trainer():
    """
    Trainer is a simple but unifed training and eval loop for PyTorch/Deepspeed/Megatron-LM.
    Args:
        model (`torch.nn.Module`, *optional*):
            The model to train, evaluate or use for predictions.
        args ([`env_type`]):
            The enviroment type for training. Will default to 'pytorch'.
            env_type: `pytorch`, `pytorchDDP`, `deepspeed`, `deepspeed+mpu`
                        pytorch: single node cpu/gpu
                        pytorchDDP: single-/multi- node gpu <data parallel>
                        deepspeed: single-/multi- node gpu <data/pipline parallel>
                        deepspeed+mpu: single-/multi- node gpu <data parallel + model parallel>
        train_dataset (`torch.utils.data.Dataset` or `torch.utils.data.DataLoader`, *optional*):
            The dataset to use for training.
            If it is an `Dataset`, we will create a `DataLoader` with the provided `Dataset` and `collate_fn' for the selected `env_type`.
            `Dataset` is prefred to iterally return a sample as followings,
            >>> {'text': 'I like big model.', 'label': 'positive'}
            If it is an `DataLoader`, we will directly use it.
            Important: Columns not accepted by the `model.forward()` method are automatically droped.
        eval_dataset (`torch.utils.data.Dataset` or `torch.utils.data.DataLoader`, *optional*):
             The dataset to use for evaluation. Similar to `train_dataset`.
        collate_fn (`DataCollator` or `function`, *optional*):
            The function to use to form a batch from a list of elements of `train_dataset` or `eval_dataset`.
        metrics (`function`, *optional*):
            The function that will be used to compute metrics at evaluation. Must return
            a dictionary string to metric values.
        optimizers (`torch.optim.Optimizer`, *optional*): A optimizer to use. Will default to an instance of
             [`AdamW`] on your model.
        lr_scheduler (`torch.optim.lr_scheduler`,  *optional*): A lr_scheduler to use. Will default to an instance of
             [`AnnealingLR`].
    Examples:
        Usage for Trainer:
            If we write the training pipline using Trainer in `train.py`.
            We only have to run it. And the rest works is done by the Trainer.
            >>> python train.py
            Done! The model is runing under the setted enviroment.
        Example settings for `pytorch`:
            >>> trainer = Trainer(env_type='pytorch', pytorch_device='cpu') # pytorch_device could be 'cuda' or 'cpu'
        Example settings for `pyrochDDP`:
            >>> trainer = Trainer(env_type='pytorchDDP',
            >>>                        master_ip='127.0.0.1',
            >>>                        master_port=17750,
            >>>                        num_nodes=1,   # nodes
            >>>                        num_gpus=2,    # gpus for each nodes
            >>>                        hostfile='./hostfile',
            >>>                        training_script=__file__)
            >>> cat ./hostfile
            >>> 127.0.0.1 slots=2
        Example settings for `deepspeed`:
            >>> trainer = Trainer(env_type='pytorchDDP',
            >>>                        master_ip='127.0.0.1',
            >>>                        master_port=17750,
            >>>                        num_nodes=1,   # nodes
            >>>                        num_gpus=2,    # gpus for each nodes
            >>>                        hostfile='./hostfile',
            >>>                        deepspeed_config='./deepspeed.json',
            >>>                        training_script=__file__)
            The detail settings for deepspeed.json refer to https://www.deepspeed.ai/docs/config-json/
        Example settins for `deepspeed+mpu`:
            The model must be build by megatron-lm!!!
            >>> trainer = Trainer(env_type='pytorchDDP',
            >>>                        master_ip='127.0.0.1',
            >>>                        master_port=17750,
            >>>                        num_nodes=1,   # nodes
            >>>                        num_gpus=2,    # gpus for each nodes
            >>>                        hostfile='./hostfile',
            >>>                        deepspeed_config='./deepspeed.json',
            >>>                        model_parallel_size=2, # mp_size ==1
            >>>                        training_script=__file__)

    """

    def __init__(
        self,
        timers=None,
        env_type='pytorch',
        pytorch_device='cpu',  # "cuda:0" etc.
        experiment_name="glm_large",  # "The experiment name for summary and checkpoint"
        batch_size=1,  # 'Data Loader batch size'
        gradient_accumulation_steps=1,  # 'Data Loader batch size'
        weight_decay=0.1,  # 'weight decay coefficient for L2 regularization'
        lr=1e-3,
        warm_up=0.1,
        epochs=0,  # 'Number of finetunning epochs. Zero results in evaluation only.'
        save_interval=1000,  # 'number of epochs between saves')
        eval_interval=100,
        log_interval=100,
        seed=1234,  # 'random seed'
        fp16=False,
        clip_grad=1.0,
        checkpoint_activations=False,
        tokenizer=None,

        # model checkpointing
        save_dir='checkpoints',  # 'Output directory to save checkpoints to.')
        save_best=save_best,
        save_optim=False,  # save current optimizer.')
        save_rng=False,  # save current rng state.')
        load_dir=None,  # Path to a directory containing a model checkpoint.')
        load_type='latest',  # latest, best
        load_optim=False,  # not load optimizer when loading checkpoint.')

        # ' not load rng state when loading checkpoint.')):
        load_rng=False,
        tensorboard_dir="tensorboard_summary",

        # distribute settings
        deepspeed_activation_checkpointing=False,
        num_checkpoints=1,
        master_ip='localhost',
        master_port=17750,
        num_nodes=1,
        num_gpus=1,
        hostfile=None,
        deepspeed_config=None,
        model_parallel_size=1,
        training_script="train.py",
        optimizer_type='adam',
    ):

        if timers is not None:
            self.timers = timers
        else:
            self.timers = Timers()
        self.env_type = env_type
        if env_type not in set(
            ["deepspeed", 'pytorch', 'pytorchDDP', 'deepspeed+mpu', 'bmtrain']):
            raise Exception("Not supported env_type!!!!")
        os.environ["ENV_TYPE"] = env_type
        self.experiment_name = experiment_name
        self.batch_size = batch_size
        self.gradient_accumulation_steps = gradient_accumulation_steps
        self.lr = lr
        self.weight_decay = weight_decay
        self.epochs = epochs
        self.clip_grad = clip_grad
        self.seed = seed
        self.fp16 = fp16
        self.warm_up = warm_up

        self.log_interval = log_interval
        self.eval_interval = eval_interval
        self.tokenizer = tokenizer

        self.optimizer_type = optimizer_type

        # model checkpointing
        self.save_dir = save_dir
        self.save_interval = save_interval
        self.save_optim = save_optim
        self.save_rng = save_rng
        self.save_best = save_best
        self.load_dir = load_dir
        self.load_type = load_type
        self.load_optim = load_optim
        self.load_rng = load_rng
        self.tb_writer = SummaryWriter(
            os.path.join(tensorboard_dir, experiment_name))

        # distribute settings
        self.pytorch_device = pytorch_device
        self.checkpoint_activations = checkpoint_activations
        self.deepspeed_activation_checkpointing = deepspeed_activation_checkpointing
        self.num_checkpoints = num_checkpoints
        self.env_type = env_type
        self.not_call_launch = True
        self.deepspeed_config = deepspeed_config
        self.model_parallel_size = model_parallel_size
        self.num_nodes = num_nodes
        self.num_gpus = num_gpus
        self.master_ip = master_ip
        self.master_port = master_port
        self.hostfile = hostfile
        self.training_script = training_script

        if self.env_type != 'pytorch':
            training_paras = self.get_dist_args()
            # Implement for AutoLaunch
            # >>> python train.py # will call get_dist_args()
            # `--not_call_launch` is default 'False'
            # So, if `env_type` is `pytorch`, the `Trainer` will not call lanch_dist()
            # Otherwise, the lanch_dist() is called to launch 'train.py' with `--not_call_launch`
            if not self.not_call_launch:
                launch_dist(launcher='distributed_deepspeed' if 'deepspeed'
                            in self.env_type else 'distributed_torch',
                            num_nodes=self.num_nodes,
                            gpus_per_node=self.num_gpus,
                            master_addr=self.master_ip,
                            master_port=self.master_port,
                            hostfile=self.hostfile,
                            training_script=self.training_script,
                            training_paras=training_paras)
                os._exit(1)
            self.initialize_distributed()

    def get_dist_args(self):
        """
        Get required parameters for initialize the distributed enviroment, e.g., rank, local_rank & world_size...
        Important: --not_call_launch, default False, will not call launch_dist
        Returns: None
        """
        parser = argparse.ArgumentParser()
        parser.add_argument('--local_rank',
                            type=int,
                            default=0,
                            help="local_rank")
        parser.add_argument('--not_call_launch',
                            action='store_true',
                            help="not call launch!")
        ds_args = parser.parse_args()
        self.local_rank = ds_args.local_rank
        self.not_call_launch = ds_args.not_call_launch
        self.rank = int(os.environ.get('RANK', 0))
        self.world_size = int(os.environ.get('WORLD_SIZE', 1))
        log_dist("not_call_launch: {}".format(ds_args.not_call_launch))
        return []

    def set_seed(self, seed=1234):
        """Set random seed for reproducability."""
        if seed is not None and seed > 0:
            random.seed(seed)
            np.random.seed(seed)
            torch.manual_seed(seed)
            if self.env_type == 'deepspeed+mpu':
                mpu.model_parallel_cuda_manual_seed(seed)

    def initialize_distributed(self):
        """Initialize torch.distributed."""
        if self.env_type == 'pytorch':
            log_dist('No need to initialize')
            return
        if self.env_type in ['deepspeed', 'deepspeed+mpu', 'pytorchDDP', 'bmtrain']:
            torch.backends.cudnn.enabled = False
            # Manually set the device ids.
            device = self.rank % torch.cuda.device_count()
            if self.local_rank is not None:
                device = self.local_rank
            torch.cuda.set_device(device)
            # Call the init process
            init_method = 'tcp://'
            self.master_ip = os.getenv('MASTER_ADDR', 'localhost')
            self.master_port = os.getenv('MASTER_PORT', '6000')

            init_method += self.master_ip + ':' + self.master_port
            log_dist(
                "init method {}, rank {}, device {}, local_rank {}.".format(
                    init_method, self.rank, device, self.local_rank))
            if self.env_type == 'bmtrain':
                # self.get_env_args()
                bmt.init_distributed(
                    seed=self.seed,
                    init_method=init_method)
            else:
                torch.distributed.init_process_group(
                    backend='nccl',  # gloo
                    world_size=self.world_size,
                    rank=self.rank,
                    init_method=init_method)
        # Set the model-parallel / data-parallel communicators.
        if self.env_type == 'deepspeed+mpu':
            os.environ["MODEL_PARALLEL_SIZE"] = str(self.model_parallel_size)
            try:
                mpu.initialize_model_parallel(self.model_parallel_size)
                if 'deepspeed' in self.env_type and self.deepspeed_activation_checkpointing:
                    deepspeed.checkpointing.configure(
                        mpu,
                        deepspeed_config=self.deepspeed_config,
                        num_checkpoints=self.num_checkpoints)
                    mpu.checkpoint = deepspeed.checkpointing.checkpoint
                    mpu.get_cuda_rng_tracker = deepspeed.checkpointing.get_cuda_rng_tracker
                    mpu.model_parallel_cuda_manual_seed = deepspeed.checkpointing.model_parallel_cuda_manual_seed
            except Exception as e:
                log_dist(e)
                log_dist("No mpu is installed! No model parallel is used")
            log_dist("initialize eviroments succesed")
        if self.env_type != 'bmtrain':
            self.set_seed(self.seed)

    def get_dataloader(self, dataset, collate_fn, shuffle=False):
        """ initilize the dataloader"""
        if dataset is None:
            return None
        if self.env_type == 'pytorch':
            return torch.utils.data.DataLoader(dataset,
                                               batch_size=self.batch_size,
                                               collate_fn=collate_fn,
                                               num_workers=4,
                                               prefetch_factor=4,
                                               pin_memory=True,
                                               drop_last=False,
                                               shuffle=shuffle)
        else:
            if self.env_type == 'deepspeed+mpu':
                # num_replicas = self.world_size // mpu.get_model_parallel_world_size(
                # )
                # rank = self.rank // mpu.get_model_parallel_world_size()
                # rank = mpu.get_model_parallel_rank()
                rank = mpu.get_model_parallel_src_rank()
                data_rank = mpu.get_data_parallel_rank()
                log_dist("*"*80)
                log_dist(f"local rank {self.rank} src rank  {rank} data rank {data_rank}")
                log_dist("*"*80)
                sampler = torch.utils.data.distributed.DistributedSampler(
                    dataset,
                    num_replicas=self.world_size//self.model_parallel_size,
                    rank=data_rank,
                    shuffle=shuffle)
            elif self.env_type == 'bmtrain':
                log_dist("*"*80)
                log_dist(f"local rank {self.rank}  world_size  {self.world_size} bmt rank {bmt.rank()}")
                log_dist("*"*80)
                num_replicas = self.world_size
                rank = self.rank
                sampler = torch.utils.data.distributed.DistributedSampler(
                    dataset,
                    num_replicas=num_replicas,
                    rank=rank,
                    shuffle=shuffle)
            else:
                num_replicas = self.world_size
                rank = self.rank
                sampler = torch.utils.data.distributed.DistributedSampler(
                    dataset, rank=rank, shuffle=shuffle)
            return torch.utils.data.DataLoader(dataset,
                                               batch_size=self.batch_size,
                                               sampler=sampler,
                                               num_workers=4,
                                               drop_last=False,
                                               pin_memory=False,
                                               prefetch_factor=4,
                                               collate_fn=collate_fn)

    def train(self,
              model=None,
              optimizer=None,
              lr_scheduler=None,
              train_dataset=None,
              valid_dataset=None,
              metric_methods=[],
              collate_fn=None,
              find_unused_parameters=True):
        """Training Loops"""
        """
       Trainer is a simple but unifed training and eval loop for PyTorch/Deepspeed/Megatron-LM.
       Args:
           model (`torch.nn.Module`, *optional*):
               The model to train, evaluate or use for predictions.
           args ([`env_type`]):
               The enviroment type for training. Will default to 'pytorch'.
               env_type: `pytorch`, `pytorchDDP`, `deepspeed`, `deepspeed+mpu`
                           pytorch: single node cpu/gpu
                           pytorchDDP: single-/multi- node gpu <data parallel>
                           deepspeed: single-/multi- node gpu <data/pipline parallel>
                           deepspeed+mpu: single-/multi- node gpu <data parallel + model parallel>
           train_dataset (`torch.utils.data.Dataset` or `torch.utils.data.DataLoader`, *optional*):
               The dataset to use for training.
               If it is an `Dataset`, we will create a `DataLoader` with the provided `Dataset` and `collate_fn' for the selected `env_type`.
               `Dataset` is prefred to iterally return a sample as followings,
               >>> {'text': 'I like big model.', 'label': 'positive'}
               If it is an `DataLoader`, we will directly use it.
               Important: Columns not accepted by the `model.forward()` method are automatically droped.
           eval_dataset (`torch.utils.data.Dataset` or `torch.utils.data.DataLoader`, *optional*):
                The dataset to use for evaluation. Similar to `train_dataset`.
           collate_fn (`DataCollator` or `function`, *optional*):
               The function to use to form a batch from a list of elements of `train_dataset` or `eval_dataset`.
           metrics (`function`, *optional*):
               The function that will be used to compute metrics at evaluation. Must return
               a dictionary string to metric values.
           optimizers (`torch.optim.Optimizer`, *optional*): A optimizer to use. Will default to an instance of
                [`AdamW`] on your model.
           lr_scheduler (`torch.optim.lr_scheduler`,  *optional*): A lr_scheduler to use. Will default to an instance of
                [`AnnealingLR`].
           """
        if not isinstance(train_dataset, torch.utils.data.DataLoader):
            train_dataloader = self.get_dataloader(train_dataset, collate_fn,
                                                   True)
        else:
            train_dataloader = train_dataset

        if not isinstance(valid_dataset, torch.utils.data.DataLoader):

            valid_dataloader = self.get_dataloader(valid_dataset, collate_fn,
                                                   False)
        else:
            valid_dataloader = valid_dataset

 
        """Train the model."""
        # Turn on training mode which enables dropout.
        model.train()
        if self.fp16 and self.env_type == 'pytorchDDP':
            log_dist(
                "Warning: The pytorchDDP plus FP16 may not working togather!!!"
            )
        if self.fp16:
            model.half()
        def count_parameters(model): 
            return sum(p.numel() for p in model.parameters() if p.requires_grad)
        params_count = count_parameters(model)
        log_dist("===="*80)
        log_dist(f"==== Parameters: {params_count}")
        log_dist("===="*80)
        if self.checkpoint_activations:
            model.config[
                'checkpoint_activations'] = self.checkpoint_activations

        if self.env_type == 'pytorchDDP':
            model.to(torch.device('cuda', self.local_rank))
            model = DDP(model,
                        device_ids=[self.local_rank],
                        find_unused_parameters=find_unused_parameters)

        elif self.env_type == 'pytorch':
            model.to(self.pytorch_device)
        elif self.env_type == 'bmtrain':
            print('*'*20, 'model', model, __file__)
            model = bmt.BMTrainModelWrapper(model)
            print('*'*20, 'BMTrainModelWrapper model', model, __file__)
        else:
            model.cuda(torch.device('cuda', self.local_rank))
        
        # TODO
        if self.fp16 and self.env_type != 'bmtrain':
            model = FP16_Module(model)

        param_groups = get_optimizer_param_groups(model)

        if hasattr(param_groups[0], 'params'):
            # for T5 Model
            param_groups = param_groups[0]['params']

        if optimizer is None and 'deepspeed' not in self.env_type and self.epochs > 0:
<<<<<<< HEAD
            if self.env_type == 'bmtrain':
                optimizer = bmt.optim.AdamOptimizer(param_groups, 
                                                    weight_decay=self.weight_decay,
                                                    lr=self.lr)
                '''
                optimizer = bmt.optim.AdamOffloadOptimizer(param_groups, 
                                                           weight_decay=self.weight_decay,
                                                           lr=self.lr)
                '''
            else:
                optimizer = get_optimizer(
                    param_groups=param_groups,
                    lr=self.lr,
                    weight_decay=self.weight_decay,
                    cpu_optimizer=False,
                    cpu_torch_adam=False,
                    fp16=self.fp16,
                    optimizer='adam')  # if not self.fp16 else 'adafactor')

        self.total_iter = int(self.epochs * len(train_dataloader))
=======
            # if self.env_type == 'bmtrain':
            #     optimizer = bmt.optim.AdamOptimizer(model.parameters(), 
            #                                    weight_decay=self.weight_decay, lr=5e-6)
            #     # optimizer = torch.optim.Adam(model.parameters(), lr=2e-4)
            # else:
            optimizer = get_optimizer(
                param_groups=param_groups,
                lr=self.lr,
                weight_decay=self.weight_decay,
                cpu_optimizer=True,
                cpu_torch_adam=False,
                fp16=self.fp16,
                optimizer=self.optimizer_type)  # if not self.fp16 else 'adafactor')
>>>>>>> 4b8ebddc

        if lr_scheduler == None and optimizer != None and self.warm_up > 0 and 'deepspeed' not in self.env_type and self.epochs > 0:
            if self.env_type == 'bmtrain':
                ## lr_scheduler.step with optim_manager.step
                lr_scheduler = bmt.lr_scheduler.Noam(
                    optimizer,
                    start_lr=self.lr, 
                    warmup_iter=int(self.warm_up * self.total_iter / self.gradient_accumulation_steps),
                    end_iter=int(self.total_iter / self.gradient_accumulation_steps))
            else:
                lr_scheduler = AnnealingLR(
                    optimizer,
                    start_lr=self.lr,
                    warmup_iter=int(self.warm_up * self.total_iter),
                    decay_style='linear',
                    num_iters=self.total_iter)

        if  self.env_type == 'bmtrain':
            bmt.synchronize()

        model.train()

        if 'deepspeed' in self.env_type:
            # initialize the deepspeed
            model, optimizer, _, lr_scheduler = deepspeed.initialize(
                model=model,
                # if huggingface t5: param_groups[0]['params']
                model_parameters=param_groups,
                optimizer=optimizer,
                lr_scheduler=lr_scheduler,
                mpu=mpu if self.env_type == 'deepspeed+mpu' else None,
                config=self.deepspeed_config,
                dist_init_required=True)
        if self.load_optim:
            load_optim(optimizer, lr_scheduler, sd)
        if self.load_rng:
            load_rng(sd)
        if self.load_dir is not None:
            log_dist("loading checkpoints form {}".format(self.load_dir))
            sd = load_checkpoint(model,
                                 load_dir=self.load_dir,
                                 load_type=self.load_type)
        ## Needed global optim_manager
        if self.env_type == 'bmtrain':
            optim_manager = bmt.optim.OptimManager(loss_scale=1024*1024)
            optim_manager.add_optimizer(self.optimizer, lr_scheduler)

        # Tracking loss.
        total_lm_loss = 0.0
        self.iteration = 0
        self.accumulate_count = 0
        best_iteration = 0
        best_loss = float('inf')
        # For each remaining epoch
        self.timers('interval time').start()
        # self.eval_metrics = eval_metrics
        # self.do_eval = valid_dataset!=None
        self.metric_methods = metric_methods
        best_score = float('inf')
        if len(self.metric_methods) > 0:
            best_score = -best_score

        for epoch in range(self.epochs):
            log_dist("epoch "+str(epoch))
            if self.env_type != 'pytorch':
                train_dataloader.sampler.set_epoch(epoch + self.world_size)

            # For all the batches in the dataset.
            for iteration_, batch in enumerate(train_dataloader):
                # print('*'*20, 'batch keys', batch.keys())
                if 'input_ids' in batch:
                    print('*'*20, 'batch input_ids', batch['input_ids'].size())
                # print('*'*20, 'batch labels', batch['labels'].size())
                # Train for one step.
                if 'pytorch' != self.env_type:
                    batch = {
                        x: batch[x].to(torch.device('cuda', self.local_rank))
                        for x in batch if x not in ['uid', 'meta', 'mode']
                    }
                elif 'pytorch' == self.env_type:
                    batch = {
                        x: batch[x].to(torch.device(self.pytorch_device))
                        for x in batch if x not in ['uid', 'meta', 'mode']
                    }
                if self.env_type == 'pytorchDDP':
                    lm_loss, _ = self.train_step_pytorchDDP(
                        batch, model, optimizer, lr_scheduler)
                    dist.barrier()

                elif self.env_type == 'pytorch':
                    lm_loss, _ = self.train_step_pytorch(
                        batch, model, optimizer, lr_scheduler)
                
                elif self.env_type == 'bmtrain':
                    lm_loss, _ = self.train_step_bmtrain(
                        batch, model, optim_manager)

                else:
                    lm_loss, _ = self.train_step_deepspeed(batch,
                                                           model,
                                                           optimizer,
                                                           lr_scheduler,
                                                           single_step=True)
                    dist.barrier()
                if lm_loss is not None:
                    if not isinstance(lm_loss, float):
                        total_lm_loss += lm_loss.data.detach().float()
                    else:
                        total_lm_loss += lm_loss

                # Logging.
                if (self.iteration + 1) % self.log_interval == 0:
                    if optimizer is not None:
                        learning_rate = optimizer.param_groups[0]['lr']
                    else:
                        learning_rate = model.optimizer.param_groups[0]['lr']
                    if self.env_type == 'bmtrain':
                        avg_lm_loss = total_lm_loss / self.log_interval
                    else:
                        avg_lm_loss = total_lm_loss.item() / self.log_interval if hasattr(total_lm_loss,'item') else total_lm_loss / self.log_interval
                    elapsed_time = self.timers('interval time').elapsed()

                    # TODO
                    avg_lm_loss *= self.gradient_accumulation_steps
                    self.report_iteration_metrics(
                        optimizer, learning_rate, avg_lm_loss,
                        elapsed_time * 1000.0 / self.log_interval,
                        self.iteration + 1,
                        self.total_iter,
                        optimizer_manager=optim_manager if self.env_type == 'bmtrain' else None)
                    self.tb_writer.add_scalar('train/loss', avg_lm_loss,
                                              self.iteration + 1)
                    self.tb_writer.add_scalar('lr', learning_rate,
                                              self.iteration + 1)
                    total_lm_loss = 0.0
                # Evaluation #todo add train_args
                if self.eval_interval and (
                        self.iteration + 1
                ) % self.eval_interval == 0 and valid_dataloader is not None:
                    self.timers.log(['forward', 'backward', 'optimizer'],
                                    normalizer=self.eval_interval)
                    prefix = 'epoch {}'.format(epoch)
                    eval_dict = self.evaluate_and_print_results(
                        prefix=prefix,
                        data_loader=valid_dataloader,
                        model=model,
                        forward_step_func=self.forward_step,
                        verbose=False)
                    if eval_dict is not None:
                        eval_loss = eval_dict.get("loss", 0.0)
                        self.tb_writer.add_scalar('eval/loss', eval_loss,
                                                  self.iteration + 1)
                        for i in range(len(self.metric_methods)):
                            name = self.metric_methods[i][0]
                            score = eval_dict.get(name, 0)
                            self.tb_writer.add_scalar(
                                'eval_metrics/%s' % (name), score,
                                self.iteration + 1)
                                
                        if self.save_best is not None and self.save_best(best_score, eval_dict) != best_score:
                            best_score = self.save_best(best_score, eval_dict)
                            log_dist("saving best model with score {:.4f}".format(best_score))
                            best_iteration = self.iteration
                            save_checkpoint(self.iteration+1,
                                            best_iteration+1,
                                            model,
                                            optimizer,
                                            lr_scheduler,
                                            save_optim=self.save_optim,
                                            save_dir=self.save_dir,
                                            save_rng=self.save_rng)
                if self.save_dir and (self.iteration + 1) % self.save_interval == 0 and \
                        self.iteration != best_iteration:
                    save_checkpoint(self.iteration+1,
                                    best_iteration+1,
                                    model,
                                    optimizer,
                                    lr_scheduler,
                                    save_optim=self.save_optim,
                                    save_dir=self.save_dir,
                                    save_rng=self.save_rng)
                self.iteration += 1
                # Checkpointing at the end of each epoch.

        # Evaluation #todo add train_args
        if ((self.epochs == 0) or (self.eval_interval and
                                   (self.iteration ) % self.eval_interval != 0)
            ) and valid_dataloader is not None:
            prefix = 'final evaluate'
            self.evaluate_and_print_results(
                prefix=prefix,
                data_loader=valid_dataloader,
                model=model,
                forward_step_func=self.forward_step,
                verbose=False)

    def train_step_pytorch(self,
                           data,
                           model,
                           optimizer,
                           lr_scheduler,
                           mems=None):
        """Single training step."""
        # Forward model for one step.
        self.timers('forward').start()
        step_output = self.forward_step(data, model, mems)
        self.timers('forward').stop()
        # accumulate gradients
        lm_loss = step_output['loss']
        lm_loss /= self.gradient_accumulation_steps
        reduced_loss = lm_loss.detach().clone().view(1)
        # skip the iter while loss has NAN
        if not DynamicLossScaler._has_inf_or_nan(reduced_loss):
            # Calculate gradients, reduce across processes, and clip.
            self.timers('backward').start()
            if self.fp16 and hasattr(optimizer, 'backward'):
                optimizer.backward(lm_loss,
                                   update_master_grads=True,
                                   retain_graph=True)
            else:
                lm_loss.backward()
            torch.nn.utils.clip_grad_norm_(model.parameters(), self.clip_grad)
            self.timers('backward').stop()

            # Update parameters.
            self.timers('optimizer').start()
            if (self.accumulate_count +
                    1) % self.gradient_accumulation_steps == 0:
                if self.fp16:
                    # optimizer.update_master_grads()
                    optimizer.step()
                    optimizer.zero_grad()
                else:
                    optimizer.step()
                    # optimizer.zero_grad()
                self.accumulate_count = 0
            else:
                self.accumulate_count += 1
            if lr_scheduler:
                lr_scheduler.step()
            self.timers('optimizer').stop()

        else:
            log_dist("Found NaN loss, skip backward", [0])
            del lm_loss, reduced_loss
            mems = None
            reduced_loss = None
        return reduced_loss, mems

    def train_step_pytorchDDP(self,
                              data,
                              model,
                              optimizer,
                              lr_scheduler,
                              mems=None):
        """Single training step."""

        from contextlib import nullcontext
        if self.fp16:
            no_sync = model.module.no_sync
        else:
            no_sync = model.no_sync

        mycontext = no_sync if (
            self.accumulate_count +
            1) != self.gradient_accumulation_steps else nullcontext

        with mycontext():
            # Forward model for one step.
            self.timers('forward').start()
            step_output = self.forward_step(data, model, mems)
            self.timers('forward').stop()

            # accumulate gradients
            lm_loss = step_output['loss']
            lm_loss /= self.gradient_accumulation_steps
            lm_loss = lm_loss / self.gradient_accumulation_steps
            # reduce sum of losses
            reduced_loss = lm_loss.detach().clone().view(1)
            # dist.all_reduce(reduced_loss.data)
            # reduced_loss.data = reduced_loss.data / self.world_size

            # skip the iter while loss has NAN
            if not DynamicLossScaler._has_inf_or_nan(reduced_loss):
                # Calculate gradients, reduce across processes, and clip.
                self.timers('backward').start()

                if self.fp16 and hasattr(optimizer, 'backward'):
                    log_dist("The optimizer has backward function")
                    optimizer.backward(lm_loss,
                                       update_master_grads=False,
                                       retain_graph=True)
                else:
                    lm_loss.backward()

                torch.nn.utils.clip_grad_norm_(model.module.parameters(),
                                               self.clip_grad)
                self.timers('backward').stop()

                # Update parameters.
                self.timers('optimizer').start()
                if (self.accumulate_count +
                        1) % self.gradient_accumulation_steps == 0:
                    if self.fp16:
                        optimizer.update_master_grads()
                        optimizer.step()
                        optimizer.zero_grad()
                    else:
                        optimizer.step()
                        # model.zero_grad()

                    self.accumulate_count = 0
                else:
                    self.accumulate_count += 1
                if lr_scheduler:
                    lr_scheduler.step()
                self.timers('optimizer').stop()
                dist.barrier()

            else:
                log_dist("Found NaN loss, skip backward", [0])
                del lm_loss, reduced_loss
                mems = None
                reduced_loss = None
        return reduced_loss, mems

    def train_step_deepspeed(self,
                             data,
                             model,
                             optimizer,
                             lr_scheduler,
                             mems=None,
                             single_step=False):
        """Single training step."""
        # Forward model for one step.
        if (self.accumulate_count + 1) % self.gradient_accumulation_steps == 0:
            model.set_gradient_accumulation_boundary(True)
        else:
            model.set_gradient_accumulation_boundary(False)
        self.timers('forward').start()
        step_output = self.forward_step(data, model, mems)
        self.timers('forward').stop()
        lm_loss = step_output['loss']
        reduced_loss = lm_loss.detach().clone().view(1)

        if self.env_type == 'deepspeed+mpu':
            torch.distributed.all_reduce(reduced_loss.data,
                                         group=mpu.get_data_parallel_group())
        elif self.env_type == 'deepspeed':
            torch.distributed.all_reduce(reduced_loss.data)
        if 'deepspeed' in self.env_type:
            reduced_loss.data = reduced_loss.data / \
                (self.world_size / self.model_parallel_size)

        if not DynamicLossScaler._has_inf_or_nan(reduced_loss):
            # Calculate gradients, reduce across processes, and clip.
            self.timers('backward').start()
            model.backward(lm_loss)
            self.timers('backward').stop()
            # Update parameters.
            self.timers('optimizer').start()
            if lr_scheduler:
                lr_scheduler.step()
            self.timers('optimizer').stop()
            if (self.accumulate_count + 1) % self.gradient_accumulation_steps == 0:
                self.accumulate_count = 0
                model.step()
            else:
                self.accumulate_count += 1
            dist.barrier()
        else:
            log_dist("Found NaN loss, skip backward", [0])
            del lm_loss, reduced_loss
            mems = []
            reduced_loss = None
        return reduced_loss, mems
    
    def train_step_bmtrain(self,
                           data,
                           model,
                           optim_manager,
                           mems=None,
                           single_step=False):
        """Single training step."""

        # Forward model for one step.
        self.timers('forward').start()
        model_output = self.forward_step(data, model, mems)
        self.timers('forward').stop()

        # accumulate gradients
        logits = model_output['logits']
        loss = model_output['loss']

        lm_loss = bmt.sum_loss(loss)
        lm_loss /= self.gradient_accumulation_steps
        reduced_loss = lm_loss.detach().clone().view(1)

        # skip the iter while loss has NAN
        if not DynamicLossScaler._has_inf_or_nan(reduced_loss):
            # Calculate gradients, reduce across processes, and clip.
            self.timers('backward').start()
            optim_manager.backward(loss)
            
            grad_norm = optim_manager.clip_grad_norm(optim_manager.optimizers[0].param_groups, max_norm=1.0)
            self.timers('backward').stop()

            # Update parameters.
            self.timers('optimizer').start()
            if (self.accumulate_count +
                    1) % self.gradient_accumulation_steps == 0:
                optim_manager.step()
                optim_manager.zero_grad()
                self.accumulate_count = 0
            else:
                self.accumulate_count += 1

            self.timers('optimizer').stop()

        else:
            log_dist("Found NaN loss, skip backward", [0])
            del lm_loss, reduced_loss
            mems = None
            reduced_loss = None
            lm_loss = None

        return lm_loss, mems

    def forward_step(self, data, model, mems=None):
        """Simple forward step. """
        data['mems'] = mems
        model_output = model(**data)
        logits = model_output['logits']
        loss = model_output['loss']
        hidden_states = None
        if 'hidden_states' in model_output:
            hidden_states = model_output['hidden_states']
        elif 'encoder_hidden_states' in model_output:
            hidden_states = model_output['encoder_hidden_states']

        return {
            'loss': loss,
            'hidden_states': hidden_states,
            'logits': logits.contiguous().float()
        }

    def backward_step(self, optimizer, model, lm_loss):
        """Backward step."""

        # Total loss.
        loss = lm_loss
        # Backward pass.
        # if self.train_args.deepspeed:
        if 'deepspeed' in self.env_type:
            model.backward(loss)
        else:
            optimizer.zero_grad()
            if hasattr(optimizer, 'backward'):
                optimizer.backward(loss, update_master_grads=False)
            else:
                loss.backward()
                if self.env_type == 'pytorchDDP':
                    optimizer.step()

        # if self.train_args.deepspeed or self.train_args.DDP_impl == 'torch':
        self.timers('allreduce').reset()
        if self.env_type == 'pytorch':
            torch.nn.utils.clip_grad_norm_(model.parameters(), self.clip_grad)
        return lm_loss

    def _gather_all(self, input_):

        # Bypass the function if we are using only 1 GPU.
        if torch.distributed.get_world_size() == 1:
            return input_
        # Size and dimension.
        last_dim = input_.dim() - 1
        rank = torch.distributed.get_rank()
        world_size = torch.distributed.get_world_size()

        tensor_list = [
            torch.empty_like(input_, device=input_.device)
            for _ in range(world_size)
        ]
        tensor_list[rank] = input_

        torch.distributed.all_gather(tensor_list, input_)

        # Note: torch.cat already creates a contiguous tensor.
        if last_dim >= 0:
            output = torch.cat(tensor_list, dim=0).contiguous()
        else:
            output = torch.mean(torch.FloatTensor(tensor_list))

        return output

    def _gather_all_mpu(self, input_):
        group = mpu.get_model_parallel_group()

        # Bypass the function if we are using only 1 GPU.
        if torch.distributed.get_world_size(group=group) == 1:
            return input_
        # Size and dimension.
        last_dim = input_.dim() - 1
        rank = torch.distributed.get_rank(group=group)
        world_size = torch.distributed.get_world_size(group=group)

        tensor_list = [
            torch.empty_like(input_, device=input_.device)
            for _ in range(world_size)
        ]
        tensor_list[rank] = input_
        torch.distributed.all_gather(tensor_list, input_, group=group)

        # Note: torch.cat already creates a contiguous tensor.
        output = torch.cat(tensor_list, dim=last_dim).contiguous()

        return output

    def evaluate(self,
                 data_loader=None,
                 model=None,
                 forward_step_func=None,
                 verbose=False):
        """Evaluation."""
        # Turn off checkpoint_activations
        tmp_checkpoint_activations = None
        tmp_model = model
        while hasattr(tmp_model, 'module'):
            tmp_model = tmp_model.module
        # Turn on evaluation mode which disables dropout.
        tmp_model.eval()
        if hasattr(tmp_model,
                   'config') and 'checkpoint_activations' in tmp_model.config:
            tmp_checkpoint_activations = tmp_model.config[
                'checkpoint_activations']
            tmp_model.config['checkpoint_activations'] = False

        mems = None
        metrics = [0. for _ in range(len(self.metric_methods))]
        with torch.no_grad():
            assert data_loader is not None, "val loader is not None."
            all_logits = []
            all_labels = []
            all_losses = []
            for data_iterator in data_loader:
                # Forward evaluation.

                meta = data_iterator.get('meta', None)

                if 'deepspeed' in self.env_type or 'DDP' in self.env_type:
                    data_iterator = {
                        x: data_iterator[x].to(
                            torch.device('cuda', self.local_rank))
                        for x in data_iterator
                        if x not in ['uid', 'meta', 'mode']
                    }
                elif torch.cuda.is_available():

                    data_iterator = {
                        x:
                        data_iterator[x].to(torch.device(self.pytorch_device))
                        for x in data_iterator
                        if x not in ['uid', 'meta', 'mode']
                    }
                step_output = forward_step_func(data_iterator, model, mems)
                '''when contiguous memory optimizations are enabled, the buffers
                allocated by the optimizations are deallocated during backward pass
                in the absence of backward pass the buffers should be reset after each
                forward pass'''
                if 'deepspeed' in self.env_type and self.deepspeed_activation_checkpointing:
                    deepspeed.checkpointing.reset()
                logits = step_output['logits']
                lm_loss = step_output['loss']
                
                if 'labels' in data_iterator:
                    labels = data_iterator['labels']
                else:
                    labels = data_iterator['target_ids']
                if len(self.metric_methods) != 0:
                    if {metric_tuple[0] for metric_tuple in self.metric_methods} & {"rouge", "bleu"}:
                        batch_preds = torch.argmax(logits.detach(), dim=-1).cpu()
                        batch_labels = labels.detach().cpu()
                        all_logits.extend(batch_preds)
                        all_labels.extend(batch_labels)
                    else:
                        if logits.size(0) != 1:
                            logits = torch.argmax(logits, dim=1).unsqueeze(0)
                        all_logits.append(logits)
                        all_labels.append(labels)
                        pass
                all_losses.append(lm_loss.view(1))
            # size of all_logits: (1, n)
            if len(self.metric_methods) != 0 and all_logits[0].size() != all_logits[-1].size():
                pd = (all_logits[0].size(0)-all_logits[-1].size(0), all_logits[0].size(1)-all_logits[-1].size(1))
                all_logits[-1] = torch.nn.functional.pad(all_logits[-1], pd ,"constant",0)
            all_losses = torch.cat(all_losses, dim=0)
            if len(self.metric_methods) != 0:
                all_logits = torch.cat(all_logits, dim=0)
                all_labels = torch.cat(all_labels, dim=0)

            if self.env_type == 'pytorchDDP' or self.env_type == 'deepspeed':
                if len(self.metric_methods) != 0:
                    all_logits = self._gather_all(all_logits)
                    all_labels = self._gather_all(all_labels)
                all_losses = self._gather_all(all_losses)

            elif self.env_type == 'deepspeed+mpu':
                if len(self.metric_methods) != 0:
                    all_logits = self._gather_all_mpu(all_logits)
                    all_labels = self._gather_all_mpu(all_labels)
                all_losses = self._gather_all_mpu(all_losses)

            if all_losses.device != torch.device('cpu'):
                all_losses = all_losses.mean().cpu().detach().numpy()

            for i in range(len(self.metric_methods)):
                eval_method = self.metric_methods[i][1]
                metrics[i] += eval_method(all_logits, all_labels, meta=meta, tokenizer=self.tokenizer)

        # Move model back to the train mode.

        tmp_model.train()
        # recover the settings for checkpoint_activations
        if hasattr(tmp_model,
                   'config') and 'checkpoint_activations' in tmp_model.config:
            tmp_model.config[
                'checkpoint_activations'] = tmp_checkpoint_activations
        metric_dct = {}
        for i in range(len(self.metric_methods)):
            metric_name = self.metric_methods[i][0]
            metric_dct.update({metric_name: metrics[i]})
        metric_dct.update({"loss": all_losses})
        return metric_dct

    def report_iteration_metrics(self, optimizer, lr, loss, elapsed_time, step,
                                 total_step, optimizer_manager=None):
        log_string = ' iteration {:8d}/{:8d} |'.format(step, total_step)
        log_string += ' elapsed time per iteration (ms): {:.1f} |'.format(
            elapsed_time)
        log_string += ' learning rate {:.3E} |'.format(lr)
        log_string += ' loss {:.6E} |'.format(loss)

        # when bmtrain, optimizer is optimizer_manager
        if self.fp16 and 'bmtrain' in self.env_type:
            log_string += ' loss scale {:.1f} |'.format(
                optimizer_manager.loss_scale)
        elif self.fp16:
            log_string += ' loss scale {:.1f} |'.format(
                optimizer.cur_scale if 'deepspeed' in self.env_type else
                hasattr(optimizer, 'loss_scale') and optimizer.loss_scale)
        # log_string += ' gradient_accumulation {}/{}'.format(self.accumulate_count, self.gradient_accumulation_steps)

        log_dist(log_string, [0])

    def report_evaluate_metrics(self, prefix, loss, ppl, gpt_loss, bert_loss,
                                sent_loss, multi_loss, step):
        string = ' validation loss at {}'.format(prefix)
        string += ' | LM loss: {:.6E}'.format(loss)
        string += ' | LM PPL: {:.6E}'.format(ppl)
        length = len(string) + 1
        log_dist('-' * 100, [0])
        log_dist('-' * length, [0])
        log_dist(string, [0])
        log_dist('-' * length, [0])

    def evaluate_and_print_results(
        self,
        prefix=None,
        forward_step_func=None,
        data_loader=None,
        model=None,
        verbose=False,
    ):
        """Helper function to evaluate and dump results on screen."""
        
        eval_dict = self.evaluate(forward_step_func=forward_step_func,
                                  data_loader=data_loader,
                                  model=model,
                                  verbose=verbose)
        if eval_dict.get("loss", None) is not None:
            string = ' validation loss at {} | {:.4f}, '.format(
                prefix, eval_dict["loss"])
        # with open("results.txt", "a") as myfile:
        #     myfile.write(string)
        if self.metric_methods is None:
            return eval_dict

        for i in range(len(self.metric_methods)):
            name = self.metric_methods[i][0]
            string += ", {} {:.3f}".format(name, eval_dict[name])
        # string = ' validation loss at {} | {:.4f},  Acc {:.2f}'.format(
        #     prefix, eval_dict["loss"], eval_dict["metrics"])
        length = len(string) + 1
        log_dist('-' * length, [0])
        log_dist(string, [0])
        log_dist('-' * length, [0])
        return eval_dict
<|MERGE_RESOLUTION|>--- conflicted
+++ resolved
@@ -477,7 +477,6 @@
             param_groups = param_groups[0]['params']
 
         if optimizer is None and 'deepspeed' not in self.env_type and self.epochs > 0:
-<<<<<<< HEAD
             if self.env_type == 'bmtrain':
                 optimizer = bmt.optim.AdamOptimizer(param_groups, 
                                                     weight_decay=self.weight_decay,
@@ -498,21 +497,6 @@
                     optimizer='adam')  # if not self.fp16 else 'adafactor')
 
         self.total_iter = int(self.epochs * len(train_dataloader))
-=======
-            # if self.env_type == 'bmtrain':
-            #     optimizer = bmt.optim.AdamOptimizer(model.parameters(), 
-            #                                    weight_decay=self.weight_decay, lr=5e-6)
-            #     # optimizer = torch.optim.Adam(model.parameters(), lr=2e-4)
-            # else:
-            optimizer = get_optimizer(
-                param_groups=param_groups,
-                lr=self.lr,
-                weight_decay=self.weight_decay,
-                cpu_optimizer=True,
-                cpu_torch_adam=False,
-                fp16=self.fp16,
-                optimizer=self.optimizer_type)  # if not self.fp16 else 'adafactor')
->>>>>>> 4b8ebddc
 
         if lr_scheduler == None and optimizer != None and self.warm_up > 0 and 'deepspeed' not in self.env_type and self.epochs > 0:
             if self.env_type == 'bmtrain':
