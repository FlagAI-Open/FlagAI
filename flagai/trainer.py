# Copyright © 2022 BAAI. All rights reserved.
#
# Licensed under the Apache License, Version 2.0 (the "License")
# Arguments for training
try:
    import deepspeed.utils
    import deepspeed
except:
    pass
try:
    from flagai import mpu
except Exception:
    pass

try:
    import bmtrain as bmt
except:
    pass


import torch
import argparse
import os
import random
import numpy as np
import torch.distributed as dist
from flagai.logger import log_dist
from torch.utils.tensorboard import SummaryWriter
from flagai.utils import load_checkpoint, save_checkpoint, load_optim, load_rng
from flagai.schedulers import AnnealingLR
from flagai.optimizers import get_optimizer, get_optimizer_param_groups
from flagai.fp16 import FP16_Module
from flagai.utils import Timers
from flagai.launch import launch_dist
from torch.nn.parallel import DistributedDataParallel as DDP
from flagai.fp16 import DynamicLossScaler

# TODO
# torch.autograd.set_detect_anomaly(True)

"""
The Trainer class, to easily train a pytorh model on a new task.
"""
def save_best(best_score, eval_dict):
    return best_score if best_score < eval_dict['loss'] else eval_dict['loss']

class Trainer():
    """
    Trainer is a simple but unifed training and eval loop for PyTorch/Deepspeed/Megatron-LM.
    Args:
        model (`torch.nn.Module`, *optional*):
            The model to train, evaluate or use for predictions.
        args ([`env_type`]):
            The enviroment type for training. Will default to 'pytorch'.
            env_type: `pytorch`, `pytorchDDP`, `deepspeed`, `deepspeed+mpu`
                        pytorch: single node cpu/gpu
                        pytorchDDP: single-/multi- node gpu <data parallel>
                        deepspeed: single-/multi- node gpu <data/pipline parallel>
                        deepspeed+mpu: single-/multi- node gpu <data parallel + model parallel>
        train_dataset (`torch.utils.data.Dataset` or `torch.utils.data.DataLoader`, *optional*):
            The dataset to use for training.
            If it is an `Dataset`, we will create a `DataLoader` with the provided `Dataset` and `collate_fn' for the selected `env_type`.
            `Dataset` is prefred to iterally return a sample as followings,
            >>> {'text': 'I like big model.', 'label': 'positive'}
            If it is an `DataLoader`, we will directly use it.
            Important: Columns not accepted by the `model.forward()` method are automatically droped.
        eval_dataset (`torch.utils.data.Dataset` or `torch.utils.data.DataLoader`, *optional*):
             The dataset to use for evaluation. Similar to `train_dataset`.
        collate_fn (`DataCollator` or `function`, *optional*):
            The function to use to form a batch from a list of elements of `train_dataset` or `eval_dataset`.
        metrics (`function`, *optional*):
            The function that will be used to compute metrics at evaluation. Must return
            a dictionary string to metric values.
        optimizers (`torch.optim.Optimizer`, *optional*): A optimizer to use. Will default to an instance of
             [`AdamW`] on your model.
        lr_scheduler (`torch.optim.lr_scheduler`,  *optional*): A lr_scheduler to use. Will default to an instance of
             [`AnnealingLR`].
    Examples:
        Usage for Trainer:
            If we write the training pipline using Trainer in `train.py`.
            We only have to run it. And the rest works is done by the Trainer.
            >>> python train.py
            Done! The model is runing under the setted enviroment.
        Example settings for `pytorch`:
            >>> trainer = Trainer(env_type='pytorch', pytorch_device='cpu') # pytorch_device could be 'cuda' or 'cpu'
        Example settings for `pyrochDDP`:
            >>> trainer = Trainer(env_type='pytorchDDP',
            >>>                        master_ip='127.0.0.1',
            >>>                        master_port=17750,
            >>>                        num_nodes=1,   # nodes
            >>>                        num_gpus=2,    # gpus for each nodes
            >>>                        hostfile='./hostfile',
            >>>                        training_script=__file__)
            >>> cat ./hostfile
            >>> 127.0.0.1 slots=2
        Example settings for `deepspeed`:
            >>> trainer = Trainer(env_type='pytorchDDP',
            >>>                        master_ip='127.0.0.1',
            >>>                        master_port=17750,
            >>>                        num_nodes=1,   # nodes
            >>>                        num_gpus=2,    # gpus for each nodes
            >>>                        hostfile='./hostfile',
            >>>                        deepspeed_config='./deepspeed.json',
            >>>                        training_script=__file__)
            The detail settings for deepspeed.json refer to https://www.deepspeed.ai/docs/config-json/
        Example settins for `deepspeed+mpu`:
            The model must be build by megatron-lm!!!
            >>> trainer = Trainer(env_type='pytorchDDP',
            >>>                        master_ip='127.0.0.1',
            >>>                        master_port=17750,
            >>>                        num_nodes=1,   # nodes
            >>>                        num_gpus=2,    # gpus for each nodes
            >>>                        hostfile='./hostfile',
            >>>                        deepspeed_config='./deepspeed.json',
            >>>                        model_parallel_size=2, # mp_size ==1
            >>>                        training_script=__file__)

    """

    def __init__(
        self,
        timers=None,
        env_type='pytorch',
        pytorch_device='cpu',  # "cuda:0" etc.
        experiment_name="glm_large",  # "The experiment name for summary and checkpoint"
        batch_size=1,  # 'Data Loader batch size'
        gradient_accumulation_steps=1,  # 'Data Loader batch size'
        weight_decay=0.1,  # 'weight decay coefficient for L2 regularization'
        lr=1e-3,
        warm_up=0.1,
        epochs=0,  # 'Number of finetunning epochs. Zero results in evaluation only.'
        save_interval=1000,  # 'number of epochs between saves')
        eval_interval=100,
        log_interval=100,
        seed=1234,  # 'random seed'
        fp16=False,
        clip_grad=1.0,
        checkpoint_activations=False,
        tokenizer=None,

        # model checkpointing
        save_dir='checkpoints',  # 'Output directory to save checkpoints to.')
        save_best=save_best,
        save_optim=False,  # save current optimizer.')
        save_rng=False,  # save current rng state.')
        load_dir=None,  # Path to a directory containing a model checkpoint.')
        load_type='latest',  # latest, best
        load_optim=False,  # not load optimizer when loading checkpoint.')

        # ' not load rng state when loading checkpoint.')):
        load_rng=False,
        tensorboard_dir="tensorboard_summary",

        # distribute settings
        deepspeed_activation_checkpointing=False,
        num_checkpoints=1,
        master_ip='localhost',
        master_port=17750,
        num_nodes=1,
        num_gpus=1,
        hostfile=None,
        deepspeed_config=None,
        model_parallel_size=1,
        training_script="train.py",
        optimizer_type='adam',
    ):

        if timers is not None:
            self.timers = timers
        else:
            self.timers = Timers()
        self.env_type = env_type
        if env_type not in set(
            ["deepspeed", 'pytorch', 'pytorchDDP', 'deepspeed+mpu', 'bmtrain']):
            raise Exception("Not supported env_type!!!!")
        os.environ["ENV_TYPE"] = env_type
        self.experiment_name = experiment_name
        self.batch_size = batch_size
        self.gradient_accumulation_steps = gradient_accumulation_steps
        self.lr = lr
        self.weight_decay = weight_decay
        self.epochs = epochs
        self.clip_grad = clip_grad
        self.seed = seed
        self.fp16 = fp16
        self.warm_up = warm_up

        self.log_interval = log_interval
        self.eval_interval = eval_interval
        self.tokenizer = tokenizer

        self.optimizer_type = optimizer_type

        # model checkpointing
        self.save_dir = save_dir
        self.save_interval = save_interval
        self.save_optim = save_optim
        self.save_rng = save_rng
        self.save_best = save_best
        self.load_dir = load_dir
        self.load_type = load_type
        self.load_optim = load_optim
        self.load_rng = load_rng
        self.tb_writer = SummaryWriter(
            os.path.join(tensorboard_dir, experiment_name))

        # distribute settings
        self.pytorch_device = pytorch_device
        self.checkpoint_activations = checkpoint_activations
        self.deepspeed_activation_checkpointing = deepspeed_activation_checkpointing
        self.num_checkpoints = num_checkpoints
        self.env_type = env_type
        self.not_call_launch = True
        self.deepspeed_config = deepspeed_config
        self.model_parallel_size = model_parallel_size
        self.num_nodes = num_nodes
        self.num_gpus = num_gpus
        self.master_ip = master_ip
        self.master_port = master_port
        self.hostfile = hostfile
        self.training_script = training_script

        if self.env_type != 'pytorch':
            training_paras = self.get_dist_args()
            # Implement for AutoLaunch
            # >>> python train.py # will call get_dist_args()
            # `--not_call_launch` is default 'False'
            # So, if `env_type` is `pytorch`, the `Trainer` will not call lanch_dist()
            # Otherwise, the lanch_dist() is called to launch 'train.py' with `--not_call_launch`
            if not self.not_call_launch:
                launch_dist(launcher='distributed_deepspeed' if 'deepspeed'
                            in self.env_type else 'distributed_torch',
                            num_nodes=self.num_nodes,
                            gpus_per_node=self.num_gpus,
                            master_addr=self.master_ip,
                            master_port=self.master_port,
                            hostfile=self.hostfile,
                            training_script=self.training_script,
                            training_paras=training_paras)
                os._exit(1)
            self.initialize_distributed()

    def get_dist_args(self):
        """
        Get required parameters for initialize the distributed enviroment, e.g., rank, local_rank & world_size...
        Important: --not_call_launch, default False, will not call launch_dist
        Returns: None
        """
        parser = argparse.ArgumentParser()
        parser.add_argument('--local_rank',
                            type=int,
                            default=0,
                            help="local_rank")
        parser.add_argument('--not_call_launch',
                            action='store_true',
                            help="not call launch!")
        ds_args = parser.parse_args()
        self.local_rank = ds_args.local_rank
        self.not_call_launch = ds_args.not_call_launch
        self.rank = int(os.environ.get('RANK', 0))
        self.world_size = int(os.environ.get('WORLD_SIZE', 1))
        log_dist("not_call_launch: {}".format(ds_args.not_call_launch))
        return []

    def set_seed(self, seed=1234):
        """Set random seed for reproducability."""
        if seed is not None and seed > 0:
            random.seed(seed)
            np.random.seed(seed)
            torch.manual_seed(seed)
            if self.env_type == 'deepspeed+mpu':
                mpu.model_parallel_cuda_manual_seed(seed)

    def initialize_distributed(self):
        """Initialize torch.distributed."""
        if self.env_type == 'pytorch':
            log_dist('No need to initialize')
            return
        if self.env_type in ['deepspeed', 'deepspeed+mpu', 'pytorchDDP', 'bmtrain']:
            torch.backends.cudnn.enabled = False
            # Manually set the device ids.
            device = self.rank % torch.cuda.device_count()
            if self.local_rank is not None:
                device = self.local_rank
            torch.cuda.set_device(device)
            # Call the init process
            init_method = 'tcp://'
            self.master_ip = os.getenv('MASTER_ADDR', 'localhost')
            self.master_port = os.getenv('MASTER_PORT', '6000')

            init_method += self.master_ip + ':' + self.master_port
            log_dist(
                "init method {}, rank {}, device {}, local_rank {}.".format(
                    init_method, self.rank, device, self.local_rank))
            if self.env_type == 'bmtrain':
                # self.get_env_args()
                bmt.init_distributed(
                    seed=self.seed,
                    init_method=init_method)
            else:
                torch.distributed.init_process_group(
                    backend='nccl',  # gloo
                    world_size=self.world_size,
                    rank=self.rank,
                    init_method=init_method)
        # Set the model-parallel / data-parallel communicators.
        if self.env_type == 'deepspeed+mpu':
            os.environ["MODEL_PARALLEL_SIZE"] = str(self.model_parallel_size)
            try:
                mpu.initialize_model_parallel(self.model_parallel_size)
                if 'deepspeed' in self.env_type and self.deepspeed_activation_checkpointing:
                    deepspeed.checkpointing.configure(
                        mpu,
                        deepspeed_config=self.deepspeed_config,
                        num_checkpoints=self.num_checkpoints)
                    mpu.checkpoint = deepspeed.checkpointing.checkpoint
                    mpu.get_cuda_rng_tracker = deepspeed.checkpointing.get_cuda_rng_tracker
                    mpu.model_parallel_cuda_manual_seed = deepspeed.checkpointing.model_parallel_cuda_manual_seed
            except Exception as e:
                log_dist(e)
                log_dist("No mpu is installed! No model parallel is used")
            log_dist("initialize eviroments succesed")
        if self.env_type != 'bmtrain':
            self.set_seed(self.seed)

    def get_dataloader(self, dataset, collate_fn, shuffle=False):
        """ initilize the dataloader"""
        if dataset is None:
            return None
        if self.env_type == 'pytorch':
            return torch.utils.data.DataLoader(dataset,
                                               batch_size=self.batch_size,
                                               collate_fn=collate_fn,
                                               num_workers=4,
                                               prefetch_factor=4,
                                               pin_memory=True,
                                               drop_last=False,
                                               shuffle=shuffle)
        else:
            if self.env_type == 'deepspeed+mpu':
                # num_replicas = self.world_size // mpu.get_model_parallel_world_size(
                # )
                # rank = self.rank // mpu.get_model_parallel_world_size()
                # rank = mpu.get_model_parallel_rank()
                rank = mpu.get_model_parallel_src_rank()
                data_rank = mpu.get_data_parallel_rank()
                log_dist("*"*80)
                log_dist(f"local rank {self.rank} src rank  {rank} data rank {data_rank}")
                log_dist("*"*80)
                sampler = torch.utils.data.distributed.DistributedSampler(
                    dataset,
                    num_replicas=self.world_size//self.model_parallel_size,
                    rank=data_rank,
                    shuffle=shuffle)
            elif self.env_type == 'bmtrain':
                log_dist("*"*80)
                log_dist(f"local rank {self.rank}  world_size  {self.world_size} bmt rank {bmt.rank()}")
                log_dist("*"*80)
                num_replicas = self.world_size
                rank = self.rank
                sampler = torch.utils.data.distributed.DistributedSampler(
                    dataset,
                    num_replicas=num_replicas,
                    rank=rank,
                    shuffle=shuffle)
            else:
                num_replicas = self.world_size
                rank = self.rank
                sampler = torch.utils.data.distributed.DistributedSampler(
                    dataset, rank=rank, shuffle=shuffle)
            return torch.utils.data.DataLoader(dataset,
                                               batch_size=self.batch_size,
                                               sampler=sampler,
                                               num_workers=4,
                                               drop_last=False,
                                               pin_memory=False,
                                               prefetch_factor=4,
                                               collate_fn=collate_fn)

    def train(self,
              model=None,
              optimizer=None,
              lr_scheduler=None,
              train_dataset=None,
              valid_dataset=None,
              metric_methods=[],
              collate_fn=None,
              find_unused_parameters=True):
        """Training Loops"""
        """
       Trainer is a simple but unifed training and eval loop for PyTorch/Deepspeed/Megatron-LM.
       Args:
           model (`torch.nn.Module`, *optional*):
               The model to train, evaluate or use for predictions.
           args ([`env_type`]):
               The enviroment type for training. Will default to 'pytorch'.
               env_type: `pytorch`, `pytorchDDP`, `deepspeed`, `deepspeed+mpu`
                           pytorch: single node cpu/gpu
                           pytorchDDP: single-/multi- node gpu <data parallel>
                           deepspeed: single-/multi- node gpu <data/pipline parallel>
                           deepspeed+mpu: single-/multi- node gpu <data parallel + model parallel>
           train_dataset (`torch.utils.data.Dataset` or `torch.utils.data.DataLoader`, *optional*):
               The dataset to use for training.
               If it is an `Dataset`, we will create a `DataLoader` with the provided `Dataset` and `collate_fn' for the selected `env_type`.
               `Dataset` is prefred to iterally return a sample as followings,
               >>> {'text': 'I like big model.', 'label': 'positive'}
               If it is an `DataLoader`, we will directly use it.
               Important: Columns not accepted by the `model.forward()` method are automatically droped.
           eval_dataset (`torch.utils.data.Dataset` or `torch.utils.data.DataLoader`, *optional*):
                The dataset to use for evaluation. Similar to `train_dataset`.
           collate_fn (`DataCollator` or `function`, *optional*):
               The function to use to form a batch from a list of elements of `train_dataset` or `eval_dataset`.
           metrics (`function`, *optional*):
               The function that will be used to compute metrics at evaluation. Must return
               a dictionary string to metric values.
           optimizers (`torch.optim.Optimizer`, *optional*): A optimizer to use. Will default to an instance of
                [`AdamW`] on your model.
           lr_scheduler (`torch.optim.lr_scheduler`,  *optional*): A lr_scheduler to use. Will default to an instance of
                [`AnnealingLR`].
           """
        if not isinstance(train_dataset, torch.utils.data.DataLoader):
            train_dataloader = self.get_dataloader(train_dataset, collate_fn,
                                                   True)
        else:
            train_dataloader = train_dataset

        if not isinstance(valid_dataset, torch.utils.data.DataLoader):

            valid_dataloader = self.get_dataloader(valid_dataset, collate_fn,
                                                   False)
        else:
            valid_dataloader = valid_dataset

 
        """Train the model."""
        # Turn on training mode which enables dropout.
        model.train()
        if self.fp16 and self.env_type == 'pytorchDDP':
            log_dist(
                "Warning: The pytorchDDP plus FP16 may not working togather!!!"
            )
        if self.fp16:
            model.half()
        def count_parameters(model): 
            return sum(p.numel() for p in model.parameters() if p.requires_grad)
        params_count = count_parameters(model)
        log_dist("===="*80)
        log_dist(f"==== Parameters: {params_count}")
        log_dist("===="*80)
        if self.checkpoint_activations:
            model.config[
                'checkpoint_activations'] = self.checkpoint_activations

        if self.env_type == 'pytorchDDP':
            model.to(torch.device('cuda', self.local_rank))
            model = DDP(model,
                        device_ids=[self.local_rank],
                        find_unused_parameters=find_unused_parameters)

        elif self.env_type == 'pytorch':
            model.to(self.pytorch_device)
        elif self.env_type == 'bmtrain':
            print('*'*20, 'model', model, __file__)
            model = bmt.BMTrainModelWrapper(model)
            print('*'*20, 'BMTrainModelWrapper model', model, __file__)
        else:
            model.cuda(torch.device('cuda', self.local_rank))
        
        # TODO
        if self.fp16 and self.env_type != 'bmtrain':
            model = FP16_Module(model)

        param_groups = get_optimizer_param_groups(model)

        if hasattr(param_groups[0], 'params'):
            # for T5 Model
            param_groups = param_groups[0]['params']

        if optimizer is None and 'deepspeed' not in self.env_type and self.epochs > 0:
            # if self.env_type == 'bmtrain':
            #     optimizer = bmt.optim.AdamOptimizer(model.parameters(), 
            #                                    weight_decay=self.weight_decay, lr=5e-6)
            #     # optimizer = torch.optim.Adam(model.parameters(), lr=2e-4)
            # else:
            optimizer = get_optimizer(
                param_groups=param_groups,
                lr=self.lr,
                weight_decay=self.weight_decay,
                cpu_optimizer=True,
                cpu_torch_adam=False,
                fp16=self.fp16,
                optimizer=self.optimizer_type)  # if not self.fp16 else 'adafactor')

        if lr_scheduler == None and optimizer != None and self.warm_up > 0 and 'deepspeed' not in self.env_type and self.epochs > 0:
            if self.env_type == 'bmtrain':
                ## lr_scheduler.step with optim_manager.step
                lr_scheduler = bmt.lr_scheduler.Noam(
                    optimizer,
                    start_lr=self.lr, 
                    warmup_iter=int(self.warm_up * self.total_iter / self.gradient_accumulation_steps),
                    end_iter=int(self.total_iter / self.gradient_accumulation_steps))
            else:
                lr_scheduler = AnnealingLR(
                    optimizer,
                    start_lr=self.lr,
<<<<<<< HEAD
                    warmup_iter=int(self.warm_up * self.epochs *
                                    len(train_dataloader)),
                    decay_style='cosine',
                    num_iters=self.epochs * len(train_dataloader))
=======
                    warmup_iter=int(self.warm_up * self.total_iter),
                    decay_style='linear',
                    num_iters=self.total_iter)
>>>>>>> 7aa85a4e

        if  self.env_type == 'bmtrain':
            bmt.synchronize()

        model.train()

        if 'deepspeed' in self.env_type:
            # initialize the deepspeed
            model, optimizer, _, lr_scheduler = deepspeed.initialize(
                model=model,
                # if huggingface t5: param_groups[0]['params']
                model_parameters=param_groups,
                optimizer=optimizer,
                lr_scheduler=lr_scheduler,
                mpu=mpu if self.env_type == 'deepspeed+mpu' else None,
                config=self.deepspeed_config,
                dist_init_required=True)
        if self.load_optim:
            load_optim(optimizer, lr_scheduler, sd)
        if self.load_rng:
            load_rng(sd)
<<<<<<< HEAD
        if self.load_dir is not None:
            log_dist("loading checkpoints form {}".format(self.load_dir))
            sd = load_checkpoint(model,
                                 load_dir=self.load_dir,
                                 load_type=self.load_type)
=======

        ## Needed global optim_manager
        if self.env_type == 'bmtrain':
            optim_manager = bmt.optim.OptimManager(loss_scale=1024*1024)
            optim_manager.add_optimizer(self.optimizer, lr_scheduler)

>>>>>>> 7aa85a4e
        # Tracking loss.
        total_lm_loss = 0.0
        self.iteration = 0
        self.accumulate_count = 0
        best_iteration = 0
        best_loss = float('inf')
        # For each remaining epoch
        self.timers('interval time').start()
        # self.eval_metrics = eval_metrics
        # self.do_eval = valid_dataset!=None
        self.metric_methods = metric_methods
        best_score = float('inf')
        if len(self.metric_methods) > 0:
            best_score = -best_score

        for epoch in range(self.epochs):
            log_dist("epoch "+str(epoch))
            if self.env_type != 'pytorch':
                train_dataloader.sampler.set_epoch(epoch + self.world_size)

            # For all the batches in the dataset.
            for iteration_, batch in enumerate(train_dataloader):
                # print('*'*20, 'batch keys', batch.keys())
                if 'input_ids' in batch:
                    print('*'*20, 'batch input_ids', batch['input_ids'].size())
                # print('*'*20, 'batch labels', batch['labels'].size())
                # Train for one step.
                if 'pytorch' != self.env_type:
                    batch = {
                        x: batch[x].to(torch.device('cuda', self.local_rank))
                        for x in batch if x not in ['uid', 'meta', 'mode']
                    }
                elif 'pytorch' == self.env_type:
                    batch = {
                        x: batch[x].to(torch.device(self.pytorch_device))
                        for x in batch if x not in ['uid', 'meta', 'mode']
                    }
                if self.env_type == 'pytorchDDP':
                    lm_loss, _ = self.train_step_pytorchDDP(
                        batch, model, optimizer, lr_scheduler)
                    dist.barrier()

                elif self.env_type == 'pytorch':
                    lm_loss, _ = self.train_step_pytorch(
                        batch, model, optimizer, lr_scheduler)
                
                elif self.env_type == 'bmtrain':
                    lm_loss, _ = self.train_step_bmtrain(
                        batch, model, optim_manager)

                else:
                    lm_loss, _ = self.train_step_deepspeed(batch,
                                                           model,
                                                           optimizer,
                                                           lr_scheduler,
                                                           single_step=True)
                    dist.barrier()
                if lm_loss is not None:
                    if not isinstance(lm_loss, float):
                        total_lm_loss += lm_loss.data.detach().float()
                    else:
                        total_lm_loss += lm_loss

                # Logging.
                if (self.iteration + 1) % self.log_interval == 0:
                    if optimizer is not None:
                        learning_rate = optimizer.param_groups[0]['lr']
                    else:
                        learning_rate = model.optimizer.param_groups[0]['lr']
                    if self.env_type == 'bmtrain':
                        avg_lm_loss = total_lm_loss / self.log_interval
                    else:
                        avg_lm_loss = total_lm_loss.item() / self.log_interval if hasattr(total_lm_loss,'item') else total_lm_loss / self.log_interval
                    elapsed_time = self.timers('interval time').elapsed()

                    # TODO
                    avg_lm_loss *= self.gradient_accumulation_steps
                    self.report_iteration_metrics(
                        optimizer, learning_rate, avg_lm_loss,
                        elapsed_time * 1000.0 / self.log_interval,
                        self.iteration + 1,
                        self.total_iter,
                        optimizer_manager=optim_manager if self.env_type == 'bmtrain' else None)
                    self.tb_writer.add_scalar('train/loss', avg_lm_loss,
                                              self.iteration + 1)
                    self.tb_writer.add_scalar('lr', learning_rate,
                                              self.iteration + 1)
                    total_lm_loss = 0.0
                # Evaluation #todo add train_args
                if self.eval_interval and (
                        self.iteration + 1
                ) % self.eval_interval == 0 and valid_dataloader is not None:
                    self.timers.log(['forward', 'backward', 'optimizer'],
                                    normalizer=self.eval_interval)
                    prefix = 'epoch {}'.format(epoch)
                    eval_dict = self.evaluate_and_print_results(
                        prefix=prefix,
                        data_loader=valid_dataloader,
                        model=model,
                        forward_step_func=self.forward_step,
                        verbose=False)
                    if eval_dict is not None:
                        eval_loss = eval_dict.get("loss", 0.0)
                        self.tb_writer.add_scalar('eval/loss', eval_loss,
                                                  self.iteration + 1)
                        for i in range(len(self.metric_methods)):
                            name = self.metric_methods[i][0]
                            score = eval_dict.get(name, 0)
                            self.tb_writer.add_scalar(
                                'eval_metrics/%s' % (name), score,
                                self.iteration + 1)
                                
                        if self.save_best is not None and self.save_best(best_score, eval_dict) != best_score:
                            best_score = self.save_best(best_score, eval_dict)
                            log_dist("saving best model with score {:.4f}".format(best_score))
                            best_iteration = self.iteration
                            save_checkpoint(self.iteration+1,
                                            best_iteration+1,
                                            model,
                                            optimizer,
                                            lr_scheduler,
                                            save_optim=self.save_optim,
                                            save_dir=self.save_dir,
                                            save_rng=self.save_rng)
                if self.save_dir and (self.iteration + 1) % self.save_interval == 0 and \
                        self.iteration != best_iteration:
                    save_checkpoint(self.iteration+1,
                                    best_iteration+1,
                                    model,
                                    optimizer,
                                    lr_scheduler,
                                    save_optim=self.save_optim,
                                    save_dir=self.save_dir,
                                    save_rng=self.save_rng)
                self.iteration += 1
                # Checkpointing at the end of each epoch.

        # Evaluation #todo add train_args
        if ((self.epochs == 0) or (self.eval_interval and
                                   (self.iteration ) % self.eval_interval != 0)
            ) and valid_dataloader is not None:
            prefix = 'final evaluate'
            self.evaluate_and_print_results(
                prefix=prefix,
                data_loader=valid_dataloader,
                model=model,
                forward_step_func=self.forward_step,
                verbose=False)

    def train_step_pytorch(self,
                           data,
                           model,
                           optimizer,
                           lr_scheduler,
                           mems=None):
        """Single training step."""
        # Forward model for one step.
        self.timers('forward').start()
        step_output = self.forward_step(data, model, mems)
        self.timers('forward').stop()
        # accumulate gradients
        lm_loss = step_output['loss']
        lm_loss /= self.gradient_accumulation_steps
        reduced_loss = lm_loss.detach().clone().view(1)
        # skip the iter while loss has NAN
        if not DynamicLossScaler._has_inf_or_nan(reduced_loss):
            # Calculate gradients, reduce across processes, and clip.
            self.timers('backward').start()
            if self.fp16 and hasattr(optimizer, 'backward'):
                optimizer.backward(lm_loss,
                                   update_master_grads=True,
                                   retain_graph=True)
            else:
                lm_loss.backward()
            torch.nn.utils.clip_grad_norm_(model.parameters(), self.clip_grad)
            self.timers('backward').stop()

            # Update parameters.
            self.timers('optimizer').start()
            if (self.accumulate_count +
                    1) % self.gradient_accumulation_steps == 0:
                if self.fp16:
                    # optimizer.update_master_grads()
                    optimizer.step()
                    optimizer.zero_grad()
                else:
                    optimizer.step()
                    # optimizer.zero_grad()
                self.accumulate_count = 0
            else:
                self.accumulate_count += 1
            if lr_scheduler:
                lr_scheduler.step()
            self.timers('optimizer').stop()

        else:
            log_dist("Found NaN loss, skip backward", [0])
            del lm_loss, reduced_loss
            mems = None
            reduced_loss = None
        return reduced_loss, mems

    def train_step_pytorchDDP(self,
                              data,
                              model,
                              optimizer,
                              lr_scheduler,
                              mems=None):
        """Single training step."""

        from contextlib import nullcontext
        if self.fp16:
            no_sync = model.module.no_sync
        else:
            no_sync = model.no_sync

        mycontext = no_sync if (
            self.accumulate_count +
            1) != self.gradient_accumulation_steps else nullcontext

        with mycontext():
            # Forward model for one step.
            self.timers('forward').start()
            step_output = self.forward_step(data, model, mems)
            self.timers('forward').stop()

            # accumulate gradients
            lm_loss = step_output['loss']
            lm_loss /= self.gradient_accumulation_steps
            lm_loss = lm_loss / self.gradient_accumulation_steps
            # reduce sum of losses
            reduced_loss = lm_loss.detach().clone().view(1)
            # dist.all_reduce(reduced_loss.data)
            # reduced_loss.data = reduced_loss.data / self.world_size

            # skip the iter while loss has NAN
            if not DynamicLossScaler._has_inf_or_nan(reduced_loss):
                # Calculate gradients, reduce across processes, and clip.
                self.timers('backward').start()

                if self.fp16 and hasattr(optimizer, 'backward'):
                    log_dist("The optimizer has backward function")
                    optimizer.backward(lm_loss,
                                       update_master_grads=False,
                                       retain_graph=True)
                else:
                    lm_loss.backward()

                torch.nn.utils.clip_grad_norm_(model.module.parameters(),
                                               self.clip_grad)
                self.timers('backward').stop()

                # Update parameters.
                self.timers('optimizer').start()
                if (self.accumulate_count +
                        1) % self.gradient_accumulation_steps == 0:
                    if self.fp16:
                        optimizer.update_master_grads()
                        optimizer.step()
                        optimizer.zero_grad()
                    else:
                        optimizer.step()
                        # model.zero_grad()

                    self.accumulate_count = 0
                else:
                    self.accumulate_count += 1
                if lr_scheduler:
                    lr_scheduler.step()
                self.timers('optimizer').stop()
                dist.barrier()

            else:
                log_dist("Found NaN loss, skip backward", [0])
                del lm_loss, reduced_loss
                mems = None
                reduced_loss = None
        return reduced_loss, mems

    def train_step_deepspeed(self,
                             data,
                             model,
                             optimizer,
                             lr_scheduler,
                             mems=None,
                             single_step=False):
        """Single training step."""
        # Forward model for one step.
        if (self.accumulate_count + 1) % self.gradient_accumulation_steps == 0:
            model.set_gradient_accumulation_boundary(True)
        else:
            model.set_gradient_accumulation_boundary(False)
        self.timers('forward').start()
        step_output = self.forward_step(data, model, mems)
        self.timers('forward').stop()
        lm_loss = step_output['loss']
        reduced_loss = lm_loss.detach().clone().view(1)

        if self.env_type == 'deepspeed+mpu':
            torch.distributed.all_reduce(reduced_loss.data,
                                         group=mpu.get_data_parallel_group())
        elif self.env_type == 'deepspeed':
            torch.distributed.all_reduce(reduced_loss.data)
        if 'deepspeed' in self.env_type:
            reduced_loss.data = reduced_loss.data / \
                (self.world_size / self.model_parallel_size)

        if not DynamicLossScaler._has_inf_or_nan(reduced_loss):
            # Calculate gradients, reduce across processes, and clip.
            self.timers('backward').start()
            model.backward(lm_loss)
            self.timers('backward').stop()
            # Update parameters.
            self.timers('optimizer').start()
            if lr_scheduler:
                lr_scheduler.step()
            self.timers('optimizer').stop()
            if (self.accumulate_count + 1) % self.gradient_accumulation_steps == 0:
                self.accumulate_count = 0
                model.step()
            else:
                self.accumulate_count += 1
            dist.barrier()
        else:
            log_dist("Found NaN loss, skip backward", [0])
            del lm_loss, reduced_loss
            mems = []
            reduced_loss = None
        return reduced_loss, mems
    
    def train_step_bmtrain(self,
                           data,
                           model,
                           optim_manager,
                           mems=None,
                           single_step=False):
        """Single training step."""

        # Forward model for one step.
        self.timers('forward').start()
        model_output = self.forward_step(data, model, mems)
        self.timers('forward').stop()

        # accumulate gradients
        logits = model_output['logits']
        loss = model_output['loss']

        lm_loss = bmt.sum_loss(loss)
        lm_loss /= self.gradient_accumulation_steps
        reduced_loss = lm_loss.detach().clone().view(1)

        # skip the iter while loss has NAN
        if not DynamicLossScaler._has_inf_or_nan(reduced_loss):
            # Calculate gradients, reduce across processes, and clip.
            self.timers('backward').start()
            optim_manager.backward(loss)
            
            grad_norm = optim_manager.clip_grad_norm(optim_manager.optimizers[0].param_groups, max_norm=1.0)
            self.timers('backward').stop()

            # Update parameters.
            self.timers('optimizer').start()
            if (self.accumulate_count +
                    1) % self.gradient_accumulation_steps == 0:
                optim_manager.step()
                optim_manager.zero_grad()
                self.accumulate_count = 0
            else:
                self.accumulate_count += 1

            self.timers('optimizer').stop()

        else:
            log_dist("Found NaN loss, skip backward", [0])
            del lm_loss, reduced_loss
            mems = None
            reduced_loss = None
            lm_loss = None

        return lm_loss, mems

    def forward_step(self, data, model, mems=None):
        """Simple forward step. """
        data['mems'] = mems
        model_output = model(**data)
        logits = model_output['logits']
        loss = model_output['loss']
        hidden_states = None
        if 'hidden_states' in model_output:
            hidden_states = model_output['hidden_states']
        elif 'encoder_hidden_states' in model_output:
            hidden_states = model_output['encoder_hidden_states']

        return {
            'loss': loss,
            'hidden_states': hidden_states,
            'logits': logits.contiguous().float()
        }

    def backward_step(self, optimizer, model, lm_loss):
        """Backward step."""

        # Total loss.
        loss = lm_loss
        # Backward pass.
        # if self.train_args.deepspeed:
        if 'deepspeed' in self.env_type:
            model.backward(loss)
        else:
            optimizer.zero_grad()
            if hasattr(optimizer, 'backward'):
                optimizer.backward(loss, update_master_grads=False)
            else:
                loss.backward()
                if self.env_type == 'pytorchDDP':
                    optimizer.step()

        # if self.train_args.deepspeed or self.train_args.DDP_impl == 'torch':
        self.timers('allreduce').reset()
        if self.env_type == 'pytorch':
            torch.nn.utils.clip_grad_norm_(model.parameters(), self.clip_grad)
        return lm_loss

    def _gather_all(self, input_):

        # Bypass the function if we are using only 1 GPU.
        if torch.distributed.get_world_size() == 1:
            return input_
        # Size and dimension.
        last_dim = input_.dim() - 1
        rank = torch.distributed.get_rank()
        world_size = torch.distributed.get_world_size()

        tensor_list = [
            torch.empty_like(input_, device=input_.device)
            for _ in range(world_size)
        ]
        tensor_list[rank] = input_

        torch.distributed.all_gather(tensor_list, input_)

        # Note: torch.cat already creates a contiguous tensor.
        if last_dim >= 0:
            output = torch.cat(tensor_list, dim=0).contiguous()
        else:
            output = torch.mean(torch.FloatTensor(tensor_list))

        return output

    def _gather_all_mpu(self, input_):
        group = mpu.get_model_parallel_group()

        # Bypass the function if we are using only 1 GPU.
        if torch.distributed.get_world_size(group=group) == 1:
            return input_
        # Size and dimension.
        last_dim = input_.dim() - 1
        rank = torch.distributed.get_rank(group=group)
        world_size = torch.distributed.get_world_size(group=group)

        tensor_list = [
            torch.empty_like(input_, device=input_.device)
            for _ in range(world_size)
        ]
        tensor_list[rank] = input_
        torch.distributed.all_gather(tensor_list, input_, group=group)

        # Note: torch.cat already creates a contiguous tensor.
        output = torch.cat(tensor_list, dim=last_dim).contiguous()

        return output

    def evaluate(self,
                 data_loader=None,
                 model=None,
                 forward_step_func=None,
                 verbose=False):
        """Evaluation."""
        # Turn off checkpoint_activations
        tmp_checkpoint_activations = None
        tmp_model = model
        while hasattr(tmp_model, 'module'):
            tmp_model = tmp_model.module
        # Turn on evaluation mode which disables dropout.
        tmp_model.eval()
        if hasattr(tmp_model,
                   'config') and 'checkpoint_activations' in tmp_model.config:
            tmp_checkpoint_activations = tmp_model.config[
                'checkpoint_activations']
            tmp_model.config['checkpoint_activations'] = False

        mems = None
        metrics = [0. for _ in range(len(self.metric_methods))]
        with torch.no_grad():
            assert data_loader is not None, "val loader is not None."
            all_logits = []
            all_labels = []
            all_losses = []
            for data_iterator in data_loader:
                # Forward evaluation.

                meta = data_iterator.get('meta', None)

                if 'deepspeed' in self.env_type or 'DDP' in self.env_type:
                    data_iterator = {
                        x: data_iterator[x].to(
                            torch.device('cuda', self.local_rank))
                        for x in data_iterator
                        if x not in ['uid', 'meta', 'mode']
                    }
                elif torch.cuda.is_available():

                    data_iterator = {
                        x:
                        data_iterator[x].to(torch.device(self.pytorch_device))
                        for x in data_iterator
                        if x not in ['uid', 'meta', 'mode']
                    }
                step_output = forward_step_func(data_iterator, model, mems)
                '''when contiguous memory optimizations are enabled, the buffers
                allocated by the optimizations are deallocated during backward pass
                in the absence of backward pass the buffers should be reset after each
                forward pass'''
                if 'deepspeed' in self.env_type and self.deepspeed_activation_checkpointing:
                    deepspeed.checkpointing.reset()
                logits = step_output['logits']
                lm_loss = step_output['loss']
                
                if 'labels' in data_iterator:
                    labels = data_iterator['labels']
                else:
                    labels = data_iterator['target_ids']
                if len(self.metric_methods) != 0:
                    if {metric_tuple[0] for metric_tuple in self.metric_methods} & {"rouge", "bleu"}:
                        batch_preds = torch.argmax(logits.detach(), dim=-1).cpu()
                        batch_labels = labels.detach().cpu()
                        all_logits.extend(batch_preds)
                        all_labels.extend(batch_labels)
                    else:
                        if logits.size(0) != 1:
                            logits = torch.argmax(logits, dim=1).unsqueeze(0)
                        all_logits.append(logits)
                        all_labels.append(labels)
                        pass
                all_losses.append(lm_loss.view(1))
            # size of all_logits: (1, n)
            if len(self.metric_methods) != 0 and all_logits[0].size() != all_logits[-1].size():
                pd = (all_logits[0].size(0)-all_logits[-1].size(0), all_logits[0].size(1)-all_logits[-1].size(1))
                all_logits[-1] = torch.nn.functional.pad(all_logits[-1], pd ,"constant",0)
            all_losses = torch.cat(all_losses, dim=0)
            if len(self.metric_methods) != 0:
                all_logits = torch.cat(all_logits, dim=0)
                all_labels = torch.cat(all_labels, dim=0)

            if self.env_type == 'pytorchDDP' or self.env_type == 'deepspeed':
                if len(self.metric_methods) != 0:
                    all_logits = self._gather_all(all_logits)
                    all_labels = self._gather_all(all_labels)
                all_losses = self._gather_all(all_losses)

            elif self.env_type == 'deepspeed+mpu':
                if len(self.metric_methods) != 0:
                    all_logits = self._gather_all_mpu(all_logits)
                    all_labels = self._gather_all_mpu(all_labels)
                all_losses = self._gather_all_mpu(all_losses)

            if all_losses.device != torch.device('cpu'):
                all_losses = all_losses.mean().cpu().detach().numpy()

            for i in range(len(self.metric_methods)):
                eval_method = self.metric_methods[i][1]
                metrics[i] += eval_method(all_logits, all_labels, meta=meta, tokenizer=self.tokenizer)

        # Move model back to the train mode.

        tmp_model.train()
        # recover the settings for checkpoint_activations
        if hasattr(tmp_model,
                   'config') and 'checkpoint_activations' in tmp_model.config:
            tmp_model.config[
                'checkpoint_activations'] = tmp_checkpoint_activations
        metric_dct = {}
        for i in range(len(self.metric_methods)):
            metric_name = self.metric_methods[i][0]
            metric_dct.update({metric_name: metrics[i]})
        metric_dct.update({"loss": all_losses})
        return metric_dct

    def report_iteration_metrics(self, optimizer, lr, loss, elapsed_time, step,
                                 total_step, optimizer_manager=None):
        log_string = ' iteration {:8d}/{:8d} |'.format(step, total_step)
        log_string += ' elapsed time per iteration (ms): {:.1f} |'.format(
            elapsed_time)
        log_string += ' learning rate {:.3E} |'.format(lr)
        log_string += ' loss {:.6E} |'.format(loss)

        # when bmtrain, optimizer is optimizer_manager
        if self.fp16 and 'bmtrain' in self.env_type:
            log_string += ' loss scale {:.1f} |'.format(
                optimizer_manager.loss_scale)
        elif self.fp16:
            log_string += ' loss scale {:.1f} |'.format(
                optimizer.cur_scale if 'deepspeed' in self.env_type else
                hasattr(optimizer, 'loss_scale') and optimizer.loss_scale)
        # log_string += ' gradient_accumulation {}/{}'.format(self.accumulate_count, self.gradient_accumulation_steps)

        log_dist(log_string, [0])

    def report_evaluate_metrics(self, prefix, loss, ppl, gpt_loss, bert_loss,
                                sent_loss, multi_loss, step):
        string = ' validation loss at {}'.format(prefix)
        string += ' | LM loss: {:.6E}'.format(loss)
        string += ' | LM PPL: {:.6E}'.format(ppl)
        length = len(string) + 1
        log_dist('-' * 100, [0])
        log_dist('-' * length, [0])
        log_dist(string, [0])
        log_dist('-' * length, [0])

    def evaluate_and_print_results(
        self,
        prefix=None,
        forward_step_func=None,
        data_loader=None,
        model=None,
        verbose=False,
    ):
        """Helper function to evaluate and dump results on screen."""
        
        eval_dict = self.evaluate(forward_step_func=forward_step_func,
                                  data_loader=data_loader,
                                  model=model,
                                  verbose=verbose)
        if eval_dict.get("loss", None) is not None:
            string = ' validation loss at {} | {:.4f}, '.format(
                prefix, eval_dict["loss"])
        # with open("results.txt", "a") as myfile:
        #     myfile.write(string)
        if self.metric_methods is None:
            return eval_dict

        for i in range(len(self.metric_methods)):
            name = self.metric_methods[i][0]
            string += ", {} {:.3f}".format(name, eval_dict[name])
        # string = ' validation loss at {} | {:.4f},  Acc {:.2f}'.format(
        #     prefix, eval_dict["loss"], eval_dict["metrics"])
        length = len(string) + 1
        log_dist('-' * length, [0])
        log_dist(string, [0])
        log_dist('-' * length, [0])
        return eval_dict
<|MERGE_RESOLUTION|>--- conflicted
+++ resolved
@@ -503,16 +503,9 @@
                 lr_scheduler = AnnealingLR(
                     optimizer,
                     start_lr=self.lr,
-<<<<<<< HEAD
-                    warmup_iter=int(self.warm_up * self.epochs *
-                                    len(train_dataloader)),
-                    decay_style='cosine',
-                    num_iters=self.epochs * len(train_dataloader))
-=======
                     warmup_iter=int(self.warm_up * self.total_iter),
                     decay_style='linear',
                     num_iters=self.total_iter)
->>>>>>> 7aa85a4e
 
         if  self.env_type == 'bmtrain':
             bmt.synchronize()
@@ -534,20 +527,16 @@
             load_optim(optimizer, lr_scheduler, sd)
         if self.load_rng:
             load_rng(sd)
-<<<<<<< HEAD
         if self.load_dir is not None:
             log_dist("loading checkpoints form {}".format(self.load_dir))
             sd = load_checkpoint(model,
                                  load_dir=self.load_dir,
                                  load_type=self.load_type)
-=======
-
         ## Needed global optim_manager
         if self.env_type == 'bmtrain':
             optim_manager = bmt.optim.OptimManager(loss_scale=1024*1024)
             optim_manager.add_optimizer(self.optimizer, lr_scheduler)
 
->>>>>>> 7aa85a4e
         # Tracking loss.
         total_lm_loss = 0.0
         self.iteration = 0
