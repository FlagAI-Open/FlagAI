# Copyright © 2022 BAAI. All rights reserved.
#
# Licensed under the Apache License, Version 2.0 (the "License")
# Arguments for training
try:
    import deepspeed.utils
    import deepspeed
except:
    pass
try:
    from flagai import mpu
except Exception:
    pass

try:
    import bmtrain as bmt
except:
    pass


import torch
import argparse
import os
import random
import numpy as np
import torch.distributed as dist
from flagai.logger import log_dist
from torch.utils.tensorboard import SummaryWriter
from flagai.utils import load_checkpoint, save_checkpoint, load_optim, load_rng
from flagai.schedulers import AnnealingLR
from flagai.optimizers import get_optimizer, get_optimizer_param_groups
from flagai.fp16 import FP16_Module
from flagai.utils import Timers
from flagai.launch import launch_dist
from torch.nn.parallel import DistributedDataParallel as DDP
from flagai.fp16 import DynamicLossScaler

# TODO
# torch.autograd.set_detect_anomaly(True)

"""
The Trainer class, to easily train a pytorh model on a new task.
"""
def save_best(best_score, eval_dict):
    return best_score if best_score < eval_dict['loss'] else eval_dict['loss']

class Trainer():
    """
    Trainer is a simple but unifed training and eval loop for PyTorch/Deepspeed/Megatron-LM.
    Args:
        model (`torch.nn.Module`, *optional*):
            The model to train, evaluate or use for predictions.
        args ([`env_type`]):
            The enviroment type for training. Will default to 'pytorch'.
            env_type: `pytorch`, `pytorchDDP`, `deepspeed`, `deepspeed+mpu`
                        pytorch: single node cpu/gpu
                        pytorchDDP: single-/multi- node gpu <data parallel>
                        deepspeed: single-/multi- node gpu <data/pipline parallel>
                        deepspeed+mpu: single-/multi- node gpu <data parallel + model parallel>
        train_dataset (`torch.utils.data.Dataset` or `torch.utils.data.DataLoader`, *optional*):
            The dataset to use for training.
            If it is an `Dataset`, we will create a `DataLoader` with the provided `Dataset` and `collate_fn' for the selected `env_type`.
            `Dataset` is prefred to iterally return a sample as followings,
            >>> {'text': 'I like big model.', 'label': 'positive'}
            If it is an `DataLoader`, we will directly use it.
            Important: Columns not accepted by the `model.forward()` method are automatically droped.
        eval_dataset (`torch.utils.data.Dataset` or `torch.utils.data.DataLoader`, *optional*):
             The dataset to use for evaluation. Similar to `train_dataset`.
        collate_fn (`DataCollator` or `function`, *optional*):
            The function to use to form a batch from a list of elements of `train_dataset` or `eval_dataset`.
        metrics (`function`, *optional*):
            The function that will be used to compute metrics at evaluation. Must return
            a dictionary string to metric values.
        optimizers (`torch.optim.Optimizer`, *optional*): A optimizer to use. Will default to an instance of
             [`AdamW`] on your model.
        lr_scheduler (`torch.optim.lr_scheduler`,  *optional*): A lr_scheduler to use. Will default to an instance of
             [`AnnealingLR`].
    Examples:
        Usage for Trainer:
            If we write the training pipline using Trainer in `train.py`.
            We only have to run it. And the rest works is done by the Trainer.
            >>> python train.py
            Done! The model is runing under the setted enviroment.
        Example settings for `pytorch`:
            >>> trainer = Trainer(env_type='pytorch', pytorch_device='cpu') # pytorch_device could be 'cuda' or 'cpu'
        Example settings for `pyrochDDP`:
            >>> trainer = Trainer(env_type='pytorchDDP',
            >>>                        master_ip='127.0.0.1',
            >>>                        master_port=17750,
            >>>                        num_nodes=1,   # nodes
            >>>                        num_gpus=2,    # gpus for each nodes
            >>>                        hostfile='./hostfile',
            >>>                        training_script=__file__)
            >>> cat ./hostfile
            >>> 127.0.0.1 slots=2
        Example settings for `deepspeed`:
            >>> trainer = Trainer(env_type='pytorchDDP',
            >>>                        master_ip='127.0.0.1',
            >>>                        master_port=17750,
            >>>                        num_nodes=1,   # nodes
            >>>                        num_gpus=2,    # gpus for each nodes
            >>>                        hostfile='./hostfile',
            >>>                        deepspeed_config='./deepspeed.json',
            >>>                        training_script=__file__)
            The detail settings for deepspeed.json refer to https://www.deepspeed.ai/docs/config-json/
        Example settins for `deepspeed+mpu`:
            The model must be build by megatron-lm!!!
            >>> trainer = Trainer(env_type='pytorchDDP',
            >>>                        master_ip='127.0.0.1',
            >>>                        master_port=17750,
            >>>                        num_nodes=1,   # nodes
            >>>                        num_gpus=2,    # gpus for each nodes
            >>>                        hostfile='./hostfile',
            >>>                        deepspeed_config='./deepspeed.json',
            >>>                        model_parallel_size=2, # mp_size ==1
            >>>                        training_script=__file__)

    """

    def __init__(
        self,
        timers=None,
        env_type='pytorch',
        pytorch_device='cpu',  # "cuda:0" etc.
        experiment_name="glm_large",  # "The experiment name for summary and checkpoint"
        batch_size=1,  # 'Data Loader batch size'
        gradient_accumulation_steps=1,  # 'Data Loader batch size'
        weight_decay=0.1,  # 'weight decay coefficient for L2 regularization'
        lr=1e-3,
        warm_up=0.1,
        epochs=0,  # 'Number of finetunning epochs. Zero results in evaluation only.'
        save_interval=1000,  # 'number of epochs between saves')
        eval_interval=100,
        log_interval=100,
        seed=1234,  # 'random seed'
        fp16=False,
        clip_grad=1.0,
        checkpoint_activations=False,
        tokenizer=None,

        # model checkpointing
        save_dir='checkpoints',  # 'Output directory to save checkpoints to.')
        save_best=save_best,
        save_optim=False,  # save current optimizer.')
        save_rng=False,  # save current rng state.')
        load_dir=None,  # Path to a directory containing a model checkpoint.')
        load_type='latest',  # latest, best
        load_optim=False,  # not load optimizer when loading checkpoint.')

        # ' not load rng state when loading checkpoint.')):
        load_rng=False,
        tensorboard_dir="tensorboard_summary",

        # distribute settings
        deepspeed_activation_checkpointing=False,
        num_checkpoints=1,
        master_ip='localhost',
        master_port=17750,
        num_nodes=1,
        num_gpus=1,
        hostfile=None,
        deepspeed_config=None,
        model_parallel_size=1,
        training_script="train.py",
    ):

        if timers is not None:
            self.timers = timers
        else:
            self.timers = Timers()
        self.env_type = env_type
        if env_type not in set(
            ["deepspeed", 'pytorch', 'pytorchDDP', 'deepspeed+mpu', 'bmtrain']):
            raise Exception("Not supported env_type!!!!")
        os.environ["ENV_TYPE"] = env_type
        self.experiment_name = experiment_name
        self.batch_size = batch_size
        self.gradient_accumulation_steps = gradient_accumulation_steps
        self.lr = lr
        self.weight_decay = weight_decay
        self.epochs = epochs
        self.clip_grad = clip_grad
        self.seed = seed
        self.fp16 = fp16
        self.warm_up = warm_up

        self.log_interval = log_interval
        self.eval_interval = eval_interval
        self.tokenizer = tokenizer

        # model checkpointing
        self.save_dir = save_dir
        self.save_interval = save_interval
        self.save_optim = save_optim
        self.save_rng = save_rng
        self.save_best = save_best
        self.load_dir = load_dir
        self.load_type = load_type
        self.load_optim = load_optim
        self.load_rng = load_rng
        self.tb_writer = SummaryWriter(
            os.path.join(tensorboard_dir, experiment_name))

        # distribute settings
        self.pytorch_device = pytorch_device
        self.checkpoint_activations = checkpoint_activations
        self.deepspeed_activation_checkpointing = deepspeed_activation_checkpointing
        self.num_checkpoints = num_checkpoints
        self.env_type = env_type
        self.not_call_launch = True
        self.deepspeed_config = deepspeed_config
        self.model_parallel_size = model_parallel_size
        self.num_nodes = num_nodes
        self.num_gpus = num_gpus
        self.master_ip = master_ip
        self.master_port = master_port
        self.hostfile = hostfile
        self.training_script = training_script

        if self.env_type != 'pytorch':
            training_paras = self.get_dist_args()
            # Implement for AutoLaunch
            # >>> python train.py # will call get_dist_args()
            # `--not_call_launch` is default 'False'
            # So, if `env_type` is `pytorch`, the `Trainer` will not call lanch_dist()
            # Otherwise, the lanch_dist() is called to launch 'train.py' with `--not_call_launch`
            if not self.not_call_launch:
                launch_dist(launcher='distributed_deepspeed' if 'deepspeed'
                            in self.env_type else 'distributed_torch',
                            num_nodes=self.num_nodes,
                            gpus_per_node=self.num_gpus,
                            master_addr=self.master_ip,
                            master_port=self.master_port,
                            hostfile=self.hostfile,
                            training_script=self.training_script,
                            training_paras=training_paras)
                os._exit(1)
            self.initialize_distributed()

    def get_dist_args(self):
        """
        Get required parameters for initialize the distributed enviroment, e.g., rank, local_rank & world_size...
        Important: --not_call_launch, default False, will not call launch_dist
        Returns: None
        """
        parser = argparse.ArgumentParser()
        parser.add_argument('--local_rank',
                            type=int,
                            default=0,
                            help="local_rank")
        parser.add_argument('--not_call_launch',
                            action='store_true',
                            help="not call launch!")
        ds_args = parser.parse_args()
        self.local_rank = ds_args.local_rank
        self.not_call_launch = ds_args.not_call_launch
        self.rank = int(os.environ.get('RANK', 0))
        self.world_size = int(os.environ.get('WORLD_SIZE', 1))
        log_dist("not_call_launch: {}".format(ds_args.not_call_launch))
        return []

    def set_seed(self, seed=1234):
        """Set random seed for reproducability."""
        if seed is not None and seed > 0:
            random.seed(seed)
            np.random.seed(seed)
            torch.manual_seed(seed)
            if self.env_type == 'deepspeed+mpu':
                mpu.model_parallel_cuda_manual_seed(seed)

    def initialize_distributed(self):
        """Initialize torch.distributed."""
        if self.env_type == 'pytorch':
            log_dist('No need to initialize')
            return
        if self.env_type in ['deepspeed', 'deepspeed+mpu', 'pytorchDDP', 'bmtrain']:
            torch.backends.cudnn.enabled = False
            # Manually set the device ids.
            device = self.rank % torch.cuda.device_count()
            if self.local_rank is not None:
                device = self.local_rank
            torch.cuda.set_device(device)
            # Call the init process
            init_method = 'tcp://'
            self.master_ip = os.getenv('MASTER_ADDR', 'localhost')
            self.master_port = os.getenv('MASTER_PORT', '6000')

            init_method += self.master_ip + ':' + self.master_port
            log_dist(
                "init method {}, rank {}, device {}, local_rank {}.".format(
                    init_method, self.rank, device, self.local_rank))
            if self.env_type == 'bmtrain':
                # self.get_env_args()
                bmt.init_distributed(
                    seed=self.seed,
                    init_method=init_method)
            else:
                torch.distributed.init_process_group(
                    backend='nccl',  # gloo
                    world_size=self.world_size,
                    rank=self.rank,
                    init_method=init_method)
        # Set the model-parallel / data-parallel communicators.
        if self.env_type == 'deepspeed+mpu':
            os.environ["MODEL_PARALLEL_SIZE"] = str(self.model_parallel_size)
            try:
                mpu.initialize_model_parallel(self.model_parallel_size)
                if 'deepspeed' in self.env_type and self.deepspeed_activation_checkpointing:
                    deepspeed.checkpointing.configure(
                        mpu,
                        deepspeed_config=self.deepspeed_config,
                        num_checkpoints=self.num_checkpoints)
                    mpu.checkpoint = deepspeed.checkpointing.checkpoint
                    mpu.get_cuda_rng_tracker = deepspeed.checkpointing.get_cuda_rng_tracker
                    mpu.model_parallel_cuda_manual_seed = deepspeed.checkpointing.model_parallel_cuda_manual_seed
            except Exception as e:
                log_dist(e)
                log_dist("No mpu is installed! No model parallel is used")
            log_dist("initialize eviroments succesed")
        if self.env_type != 'bmtrain':
            self.set_seed(self.seed)

    def get_dataloader(self, dataset, collate_fn, shuffle=False):
        """ initilize the dataloader"""
        if dataset is None:
            return None
        if self.env_type == 'pytorch':
            return torch.utils.data.DataLoader(dataset,
                                               batch_size=self.batch_size,
                                               collate_fn=collate_fn,
                                               num_workers=4,
                                               prefetch_factor=4,
                                               pin_memory=True,
                                               drop_last=False,
                                               shuffle=shuffle)
        else:
            if self.env_type == 'deepspeed+mpu':
                # num_replicas = self.world_size // mpu.get_model_parallel_world_size(
                # )
                # rank = self.rank // mpu.get_model_parallel_world_size()
                # rank = mpu.get_model_parallel_rank()
                rank = mpu.get_model_parallel_src_rank()
                print("*"*80)
                print("local rank",self.rank, "model rank", rank)
                print("*"*80)
                sampler = torch.utils.data.distributed.DistributedSampler(
                    dataset,
                    # num_replicas=num_replicas,
                    rank=rank,
                    shuffle=shuffle)
            elif self.env_type == 'bmtrain':
                print("*"*80)
                print("local rank", self.rank, "world_size", self.world_size, "bmt rank", bmt.rank())
                print("*"*80)
                num_replicas = self.world_size
                rank = self.rank
                sampler = torch.utils.data.distributed.DistributedSampler(
                    dataset,
                    num_replicas=num_replicas,
                    rank=rank,
                    shuffle=shuffle)
            else:
                num_replicas = self.world_size
                rank = self.rank
                sampler = torch.utils.data.distributed.DistributedSampler(
                    dataset, rank=rank, shuffle=shuffle)
            return torch.utils.data.DataLoader(dataset,
                                               batch_size=self.batch_size,
                                               sampler=sampler,
                                               num_workers=4,
                                               drop_last=False,
                                               pin_memory=False,
                                               prefetch_factor=4,
                                               collate_fn=collate_fn)

    def train(self,
              model=None,
              optimizer=None,
              lr_scheduler=None,
              train_dataset=None,
              valid_dataset=None,
              metric_methods=[],
              collate_fn=None,
              find_unused_parameters=True):
        """Training Loops"""
        """
       Trainer is a simple but unifed training and eval loop for PyTorch/Deepspeed/Megatron-LM.
       Args:
           model (`torch.nn.Module`, *optional*):
               The model to train, evaluate or use for predictions.
           args ([`env_type`]):
               The enviroment type for training. Will default to 'pytorch'.
               env_type: `pytorch`, `pytorchDDP`, `deepspeed`, `deepspeed+mpu`
                           pytorch: single node cpu/gpu
                           pytorchDDP: single-/multi- node gpu <data parallel>
                           deepspeed: single-/multi- node gpu <data/pipline parallel>
                           deepspeed+mpu: single-/multi- node gpu <data parallel + model parallel>
           train_dataset (`torch.utils.data.Dataset` or `torch.utils.data.DataLoader`, *optional*):
               The dataset to use for training.
               If it is an `Dataset`, we will create a `DataLoader` with the provided `Dataset` and `collate_fn' for the selected `env_type`.
               `Dataset` is prefred to iterally return a sample as followings,
               >>> {'text': 'I like big model.', 'label': 'positive'}
               If it is an `DataLoader`, we will directly use it.
               Important: Columns not accepted by the `model.forward()` method are automatically droped.
           eval_dataset (`torch.utils.data.Dataset` or `torch.utils.data.DataLoader`, *optional*):
                The dataset to use for evaluation. Similar to `train_dataset`.
           collate_fn (`DataCollator` or `function`, *optional*):
               The function to use to form a batch from a list of elements of `train_dataset` or `eval_dataset`.
           metrics (`function`, *optional*):
               The function that will be used to compute metrics at evaluation. Must return
               a dictionary string to metric values.
           optimizers (`torch.optim.Optimizer`, *optional*): A optimizer to use. Will default to an instance of
                [`AdamW`] on your model.
           lr_scheduler (`torch.optim.lr_scheduler`,  *optional*): A lr_scheduler to use. Will default to an instance of
                [`AnnealingLR`].
           """
        if not isinstance(train_dataset, torch.utils.data.DataLoader):
            train_dataloader = self.get_dataloader(train_dataset, collate_fn,
                                                   True)
        else:
            train_dataloader = train_dataset

        if not isinstance(valid_dataset, torch.utils.data.DataLoader):

            valid_dataloader = self.get_dataloader(valid_dataset, collate_fn,
                                                   False)
        else:
            valid_dataloader = valid_dataset

        if self.load_dir:
            log_dist("loading checkpoints form {}".format(self.load_dir))
            sd = load_checkpoint(model,
                                 load_dir=self.load_dir,
                                 load_type=self.load_type)
        """Train the model."""
        # Turn on training mode which enables dropout.
        model.train()
        if self.fp16 and self.env_type == 'pytorchDDP':
            log_dist(
                "Warning: The pytorchDDP plus FP16 may not working togather!!!"
            )
        if self.fp16:
            model.half()
        if self.checkpoint_activations:
            model.config[
                'checkpoint_activations'] = self.checkpoint_activations

        if self.env_type == 'pytorchDDP':
            model.to(torch.device('cuda', self.local_rank))
            model = DDP(model,
                        device_ids=[self.local_rank],
                        find_unused_parameters=find_unused_parameters)

        elif self.env_type == 'pytorch':
            model.to(self.pytorch_device)
        elif self.env_type == 'bmtrain':
            print('*'*20, 'model', model, __file__)
            model = bmt.BMTrainModelWrapper(model)
            print('*'*20, 'BMTrainModelWrapper model', model, __file__)
        else:
            model.cuda(torch.device('cuda', self.local_rank))
        
        # TODO
        if self.fp16 and self.env_type != 'bmtrain':
            model = FP16_Module(model)

        param_groups = get_optimizer_param_groups(model)

        if hasattr(param_groups[0], 'params'):
            # for T5 Model
            param_groups = param_groups[0]['params']

        if optimizer is None and 'deepspeed' not in self.env_type and self.epochs > 0:
            if self.env_type == 'bmtrain':
                optimizer = bmt.optim.AdamOptimizer(param_groups, 
                                                    weight_decay=self.weight_decay,
                                                    lr=self.lr)
                '''
                optimizer = bmt.optim.AdamOffloadOptimizer(param_groups, 
                                                           weight_decay=self.weight_decay,
                                                           lr=self.lr)
                '''
            else:
                optimizer = get_optimizer(
                    param_groups=param_groups,
                    lr=self.lr,
                    weight_decay=self.weight_decay,
                    cpu_optimizer=False,
                    cpu_torch_adam=False,
                    fp16=self.fp16,
                    optimizer='adam')  # if not self.fp16 else 'adafactor')

        self.total_iter = int(self.epochs * len(train_dataloader))
        if lr_scheduler == None and optimizer != None and self.warm_up > 0 and 'deepspeed' not in self.env_type and self.epochs > 0:
            if self.env_type == 'bmtrain':
                ## lr_scheduler.step with optim_manager.step
                lr_scheduler = bmt.lr_scheduler.Noam(
                    optimizer,
                    start_lr=self.lr, 
                    warmup_iter=int(self.warm_up * self.total_iter / self.gradient_accumulation_steps),
                    end_iter=int(self.total_iter / self.gradient_accumulation_steps))
            else:
                lr_scheduler = AnnealingLR(
                    optimizer,
                    start_lr=self.lr,
                    warmup_iter=int(self.warm_up * self.total_iter),
                    decay_style='linear',
                    num_iters=self.total_iter)

        if  self.env_type == 'bmtrain':
            bmt.synchronize()

        model.train()

        if 'deepspeed' in self.env_type:
            # initialize the deepspeed
            model, optimizer, _, lr_scheduler = deepspeed.initialize(
                model=model,
                # if huggingface t5: param_groups[0]['params']
                model_parameters=param_groups,
                optimizer=optimizer,
                lr_scheduler=lr_scheduler,
                mpu=mpu if self.env_type == 'deepspeed+mpu' else None,
                config=self.deepspeed_config,
                dist_init_required=True)
        if self.load_optim:
            load_optim(optimizer, lr_scheduler, sd)
        if self.load_rng:
            load_rng(sd)

        ## Needed global optim_manager
        if self.env_type == 'bmtrain':
            optim_manager = bmt.optim.OptimManager(loss_scale=1024*1024)
            optim_manager.add_optimizer(self.optimizer, lr_scheduler)

        # Tracking loss.
        total_lm_loss = 0.0
        self.iteration = 0
        self.accumulate_count = 0
        best_iteration = 0
        best_loss = float('inf')
        # For each remaining epoch
        self.timers('interval time').start()
        # self.eval_metrics = eval_metrics
        # self.do_eval = valid_dataset!=None
        self.metric_methods = metric_methods
        best_score = float('inf')
        if len(self.metric_methods) > 0:
            best_score = -best_score

        for epoch in range(self.epochs):
            print("epoch "+str(epoch))
            if self.env_type != 'pytorch':
                train_dataloader.sampler.set_epoch(epoch + self.world_size)

            # For all the batches in the dataset.
            for iteration_, batch in enumerate(train_dataloader):
                # print('*'*20, 'batch keys', batch.keys())
                if 'input_ids' in batch:
                    print('*'*20, 'batch input_ids', batch['input_ids'].size())
                # print('*'*20, 'batch labels', batch['labels'].size())
                # Train for one step.
                if 'pytorch' != self.env_type:
                    batch = {
                        x: batch[x].to(torch.device('cuda', self.local_rank))
                        for x in batch if x not in ['uid', 'meta', 'mode']
                    }
                elif 'pytorch' == self.env_type:
                    batch = {
                        x: batch[x].to(torch.device(self.pytorch_device))
                        for x in batch if x not in ['uid', 'meta', 'mode']
                    }
                if self.env_type == 'pytorchDDP':
                    lm_loss, _ = self.train_step_pytorchDDP(
                        batch, model, optimizer, lr_scheduler)
                    dist.barrier()

                elif self.env_type == 'pytorch':
                    lm_loss, _ = self.train_step_pytorch(
                        batch, model, optimizer, lr_scheduler)
                
                elif self.env_type == 'bmtrain':
                    lm_loss, _ = self.train_step_bmtrain(
                        batch, model, optim_manager)

                else:
                    lm_loss, _ = self.train_step_deepspeed(batch,
                                                           model,
                                                           optimizer,
                                                           lr_scheduler,
                                                           single_step=True)
                    dist.barrier()
                if lm_loss is not None:
                    if not isinstance(lm_loss, float):
                        total_lm_loss += lm_loss.data.detach().float()
                    else:
                        total_lm_loss += lm_loss

                # Logging.
                if (self.iteration + 1) % self.log_interval == 0:
                    if optimizer is not None:
                        learning_rate = optimizer.param_groups[0]['lr']
                    else:
                        learning_rate = model.optimizer.param_groups[0]['lr']
                    if self.env_type == 'bmtrain':
                        avg_lm_loss = total_lm_loss / self.log_interval
                    else:
                        avg_lm_loss = total_lm_loss.item() / self.log_interval
                    elapsed_time = self.timers('interval time').elapsed()

                    # TODO
                    avg_lm_loss *= self.gradient_accumulation_steps
                    self.report_iteration_metrics(
                        optimizer, learning_rate, avg_lm_loss,
                        elapsed_time * 1000.0 / self.log_interval,
                        self.iteration + 1,
                        self.total_iter,
                        optimizer_manager=optim_manager if self.env_type == 'bmtrain' else None)
                    self.tb_writer.add_scalar('train/loss', avg_lm_loss,
                                              self.iteration + 1)
                    self.tb_writer.add_scalar('lr', learning_rate,
                                              self.iteration + 1)
                    total_lm_loss = 0.0
                # Evaluation #todo add train_args
                if self.eval_interval and (
                        self.iteration + 1
                ) % self.eval_interval == 0 and valid_dataloader is not None:
                    self.timers.log(['forward', 'backward', 'optimizer'],
                                    normalizer=self.eval_interval)
                    prefix = 'epoch {}'.format(epoch)
                    eval_dict = self.evaluate_and_print_results(
                        prefix=prefix,
                        data_loader=valid_dataloader,
                        model=model,
                        forward_step_func=self.forward_step,
                        verbose=False)
                    if eval_dict is not None:
                        eval_loss = eval_dict.get("loss", 0.0)
                        self.tb_writer.add_scalar('eval/loss', eval_loss,
                                                  self.iteration + 1)
                        for i in range(len(self.metric_methods)):
                            name = self.metric_methods[i][0]
                            score = eval_dict.get(name, 0)
                            self.tb_writer.add_scalar(
                                'eval_metrics/%s' % (name), score,
                                self.iteration + 1)
                                
                        if self.save_best is not None and self.save_best(best_score, eval_dict) != best_score:
                            best_score = self.save_best(best_score, eval_dict)
                            log_dist("saving best model with score {:.4f}".format(best_score))
                            best_iteration = self.iteration
                            save_checkpoint(self.iteration+1,
                                            best_iteration+1,

                                            model,
                                            optimizer,
                                            lr_scheduler,
                                            save_optim=self.save_optim,
                                            save_dir=self.save_dir,
                                            save_rng=self.save_rng)
                if self.save_dir and (self.iteration + 1) % self.save_interval == 0 and \
                        self.iteration != best_iteration:
                    save_checkpoint(self.iteration+1,
                                    best_iteration+1,
                                    model,
                                    optimizer,
                                    lr_scheduler,
                                    save_optim=self.save_optim,
                                    save_dir=self.save_dir,
                                    save_rng=self.save_rng)
                self.iteration += 1
                # Checkpointing at the end of each epoch.

        # Evaluation #todo add train_args
        if ((self.epochs == 0) or (self.eval_interval and
                                   (self.iteration ) % self.eval_interval != 0)
            ) and valid_dataloader is not None:
            prefix = 'final evaluate'
            self.evaluate_and_print_results(
                prefix=prefix,
                data_loader=valid_dataloader,
                model=model,
                forward_step_func=self.forward_step,
                verbose=False)

    def train_step_pytorch(self,
                           data,
                           model,
                           optimizer,
                           lr_scheduler,
                           mems=None):
        """Single training step."""
        # Forward model for one step.
        self.timers('forward').start()
        step_output = self.forward_step(data, model, mems)
        self.timers('forward').stop()
        # accumulate gradients
        lm_loss = step_output['loss']
        lm_loss /= self.gradient_accumulation_steps
        reduced_loss = lm_loss.detach().clone().view(1)
        # skip the iter while loss has NAN
        if not DynamicLossScaler._has_inf_or_nan(reduced_loss):
            # Calculate gradients, reduce across processes, and clip.
            self.timers('backward').start()
            if self.fp16 and hasattr(optimizer, 'backward'):
                optimizer.backward(lm_loss,
                                   update_master_grads=False,
                                   retain_graph=True)
            else:
                lm_loss.backward()
            torch.nn.utils.clip_grad_norm_(model.parameters(), self.clip_grad)
            self.timers('backward').stop()

            # Update parameters.
            self.timers('optimizer').start()
            if (self.accumulate_count +
                    1) % self.gradient_accumulation_steps == 0:
                if self.fp16:
                    # optimizer.update_master_grads()
                    optimizer.step()
                    optimizer.zero_grad()
                else:
                    optimizer.step()
                    # optimizer.zero_grad()
                self.accumulate_count = 0
            else:
                self.accumulate_count += 1
            if lr_scheduler:
                lr_scheduler.step()
            self.timers('optimizer').stop()

        else:
            log_dist("Found NaN loss, skip backward", [0])
            del lm_loss, reduced_loss
            mems = None
            reduced_loss = None
        return reduced_loss, mems

    def train_step_pytorchDDP(self,
                              data,
                              model,
                              optimizer,
                              lr_scheduler,
                              mems=None):
        """Single training step."""

        from contextlib import nullcontext
        if self.fp16:
            no_sync = model.module.no_sync
        else:
            no_sync = model.no_sync

        mycontext = no_sync if (
            self.accumulate_count +
            1) != self.gradient_accumulation_steps else nullcontext

        with mycontext():
            # Forward model for one step.
            self.timers('forward').start()
            step_output = self.forward_step(data, model, mems)
            self.timers('forward').stop()

            # accumulate gradients
            lm_loss = step_output['loss']
<<<<<<< HEAD
            lm_loss /= self.gradient_accumulation_steps
=======
            lm_loss = lm_loss / self.gradient_accumulation_steps
>>>>>>> acbb9693
            # reduce sum of losses
            reduced_loss = lm_loss.detach().clone().view(1)
            # dist.all_reduce(reduced_loss.data)
            # reduced_loss.data = reduced_loss.data / self.world_size

            # skip the iter while loss has NAN
            if not DynamicLossScaler._has_inf_or_nan(reduced_loss):
                # Calculate gradients, reduce across processes, and clip.
                self.timers('backward').start()

                if self.fp16 and hasattr(optimizer, 'backward'):
                    log_dist("The optimizer has backward function")
                    optimizer.backward(lm_loss,
                                       update_master_grads=False,
                                       retain_graph=True)
                else:
                    lm_loss.backward()

                torch.nn.utils.clip_grad_norm_(model.module.parameters(),
                                               self.clip_grad)
                self.timers('backward').stop()

                # Update parameters.
                self.timers('optimizer').start()
                if (self.accumulate_count +
                        1) % self.gradient_accumulation_steps == 0:
                    if self.fp16:
                        optimizer.update_master_grads()
                        optimizer.step()
                        optimizer.zero_grad()
                    else:
                        optimizer.step()
                        # model.zero_grad()

                    self.accumulate_count = 0
                else:
                    self.accumulate_count += 1
                if lr_scheduler:
                    lr_scheduler.step()
                self.timers('optimizer').stop()
                dist.barrier()

            else:
                log_dist("Found NaN loss, skip backward", [0])
                del lm_loss, reduced_loss
                mems = None
                reduced_loss = None
        return reduced_loss, mems

    def train_step_deepspeed(self,
                             data,
                             model,
                             optimizer,
                             lr_scheduler,
                             mems=None,
                             single_step=False):
        """Single training step."""

        # Forward model for one step.
        if (self.accumulate_count + 1) % self.gradient_accumulation_steps == 0:
            model.set_gradient_accumulation_boundary(True)
        else:
            model.set_gradient_accumulation_boundary(False)
        self.timers('forward').start()
        step_output = self.forward_step(data, model, mems)
        self.timers('forward').stop()
        lm_loss = step_output['loss']
        reduced_loss = lm_loss.detach().clone().view(1)

        if self.env_type == 'deepspeed+mpu':
            torch.distributed.all_reduce(reduced_loss.data,
                                         group=mpu.get_data_parallel_group())
        elif self.env_type == 'deepspeed':
            torch.distributed.all_reduce(reduced_loss.data)
        if 'deepspeed' in self.env_type:
            reduced_loss.data = reduced_loss.data / \
                (self.world_size / self.model_parallel_size)
        if not DynamicLossScaler._has_inf_or_nan(reduced_loss):
            # Calculate gradients, reduce across processes, and clip.
            self.timers('backward').start()
            model.backward(lm_loss)
            self.timers('backward').stop()
            # Update parameters.
            self.timers('optimizer').start()
            model.step()
            if lr_scheduler:
                lr_scheduler.step()
            self.timers('optimizer').stop()
            if (self.accumulate_count +
                    1) % self.gradient_accumulation_steps == 0:
                self.accumulate_count = 0
            else:
                self.accumulate_count += 1
            dist.barrier()
        else:
            log_dist("Found NaN loss, skip backward", [0])
            del lm_loss, reduced_loss
            mems = []
            reduced_loss = None
        return reduced_loss, mems
    
    def train_step_bmtrain(self,
<<<<<<< HEAD
                             data,
                             model,
                             optimizer,
                             lr_scheduler,
                             mems=None,
                             single_step=False): #bmt has loss scale, which need to be checked repetition
        """Single training step."""
        optim_manager = bmt.optim.OptimManager(loss_scale=1024)
        optim_manager.add_optimizer(optimizer, lr_scheduler)
        optim_manager.zero_grad()
=======
                           data,
                           model,
                           optim_manager,
                           mems=None,
                           single_step=False):
        """Single training step."""

        # Forward model for one step.
>>>>>>> acbb9693
        self.timers('forward').start()
        model_output = self.forward_step(data, model, mems)
        self.timers('forward').stop()

        # accumulate gradients
        logits = model_output['logits']
        loss = model_output['loss']

        lm_loss = bmt.sum_loss(loss)
        lm_loss /= self.gradient_accumulation_steps
        reduced_loss = lm_loss.detach().clone().view(1)

        # skip the iter while loss has NAN
        if not DynamicLossScaler._has_inf_or_nan(reduced_loss):
            # Calculate gradients, reduce across processes, and clip.
            self.timers('backward').start()
            optim_manager.backward(loss)
<<<<<<< HEAD
        except:
            loss.backward()
        self.timers('backward').stop()
        self.timers('optimizer').start()
        optim_manager.step()
        self.timers('optimizer').stop()
=======
            grad_norm = optim_manager.clip_grad_norm(optim_manager.optimizers[0].param_groups, max_norm=1.0)
            self.timers('backward').stop()

            # Update parameters.
            self.timers('optimizer').start()
            if (self.accumulate_count +
                    1) % self.gradient_accumulation_steps == 0:
                optim_manager.step()
                optim_manager.zero_grad()
                self.accumulate_count = 0
            else:
                self.accumulate_count += 1

            self.timers('optimizer').stop()

        else:
            log_dist("Found NaN loss, skip backward", [0])
            del lm_loss, reduced_loss
            mems = None
            reduced_loss = None
            lm_loss = None

>>>>>>> acbb9693
        return lm_loss, mems

    def forward_step(self, data, model, mems=None):
        """Simple forward step. """
        data['mems'] = mems
        model_output = model(**data)
        logits = model_output['logits']
        loss = model_output['loss']
        hidden_states = None
        if 'hidden_states' in model_output:
            hidden_states = model_output['hidden_states']
        elif 'encoder_hidden_states' in model_output:
            hidden_states = model_output['encoder_hidden_states']

        return {
            'loss': loss,
            'hidden_states': hidden_states,
            'logits': logits.contiguous().float()
        }

    def backward_step(self, optimizer, model, lm_loss):
        """Backward step."""

        # Total loss.
        loss = lm_loss
        # Backward pass.
        # if self.train_args.deepspeed:
        if 'deepspeed' in self.env_type:
            model.backward(loss)
        else:
            optimizer.zero_grad()
            if hasattr(optimizer, 'backward'):
                optimizer.backward(loss, update_master_grads=False)
            else:
                loss.backward()
                if self.env_type == 'pytorchDDP':
                    optimizer.step()

        # if self.train_args.deepspeed or self.train_args.DDP_impl == 'torch':
        self.timers('allreduce').reset()
        if self.env_type == 'pytorch':
            torch.nn.utils.clip_grad_norm_(model.parameters(), self.clip_grad)
        return lm_loss

    def _gather_all(self, input_):

        # Bypass the function if we are using only 1 GPU.
        if torch.distributed.get_world_size() == 1:
            return input_
        # Size and dimension.
        last_dim = input_.dim() - 1
        rank = torch.distributed.get_rank()
        world_size = torch.distributed.get_world_size()

        tensor_list = [
            torch.empty_like(input_, device=input_.device)
            for _ in range(world_size)
        ]
        tensor_list[rank] = input_

        torch.distributed.all_gather(tensor_list, input_)

        # Note: torch.cat already creates a contiguous tensor.
        if last_dim >= 0:
            output = torch.cat(tensor_list, dim=0).contiguous()
        else:
            output = torch.mean(torch.FloatTensor(tensor_list))

        return output

    def _gather_all_mpu(self, input_):
        group = mpu.get_model_parallel_group()

        # Bypass the function if we are using only 1 GPU.
        if torch.distributed.get_world_size(group=group) == 1:
            return input_
        # Size and dimension.
        last_dim = input_.dim() - 1
        rank = torch.distributed.get_rank(group=group)
        world_size = torch.distributed.get_world_size(group=group)

        tensor_list = [
            torch.empty_like(input_, device=input_.device)
            for _ in range(world_size)
        ]
        tensor_list[rank] = input_
        torch.distributed.all_gather(tensor_list, input_, group=group)

        # Note: torch.cat already creates a contiguous tensor.
        output = torch.cat(tensor_list, dim=last_dim).contiguous()

        return output

    def evaluate(self,
                 data_loader=None,
                 model=None,
                 forward_step_func=None,
                 verbose=False):
        """Evaluation."""
        # Turn off checkpoint_activations
        tmp_checkpoint_activations = None
        tmp_model = model
        while hasattr(tmp_model, 'module'):
            tmp_model = tmp_model.module
        # Turn on evaluation mode which disables dropout.
        tmp_model.eval()
        if hasattr(tmp_model,
                   'config') and 'checkpoint_activations' in tmp_model.config:
            tmp_checkpoint_activations = tmp_model.config[
                'checkpoint_activations']
            tmp_model.config['checkpoint_activations'] = False

        mems = None
        metrics = [0. for _ in range(len(self.metric_methods))]
        with torch.no_grad():
            assert data_loader is not None, "val loader is not None."
            all_logits = []
            all_labels = []
            all_losses = []
            for data_iterator in data_loader:
                # Forward evaluation.

                meta = data_iterator.get('meta', None)

                if 'deepspeed' in self.env_type or 'DDP' in self.env_type:
                    data_iterator = {
                        x: data_iterator[x].to(
                            torch.device('cuda', self.local_rank))
                        for x in data_iterator
                        if x not in ['uid', 'meta', 'mode']
                    }
                elif torch.cuda.is_available():

                    data_iterator = {
                        x:
                        data_iterator[x].to(torch.device(self.pytorch_device))
                        for x in data_iterator
                        if x not in ['uid', 'meta', 'mode']
                    }
                step_output = forward_step_func(data_iterator, model, mems)
                '''when contiguous memory optimizations are enabled, the buffers
                allocated by the optimizations are deallocated during backward pass
                in the absence of backward pass the buffers should be reset after each
                forward pass'''
                if 'deepspeed' in self.env_type and self.deepspeed_activation_checkpointing:
                    deepspeed.checkpointing.reset()
                logits = step_output['logits']
                lm_loss = step_output['loss']
                
                if 'labels' in data_iterator:
                    labels = data_iterator['labels']
                else:
                    labels = data_iterator['target_ids']
                loss_mask = data_iterator['loss_mask']
                if len(self.metric_methods) != 0:
                    if {metric_tuple[0] for metric_tuple in self.metric_methods} & {"rouge", "bleu"}:
                        batch_preds = torch.argmax(logits.detach(), dim=-1).cpu()
                        batch_labels = labels.detach().cpu()
                        all_logits.extend(batch_preds)
                        all_labels.extend(batch_labels)
                    else:
                        if logits.size(0) != 1:
                            logits = torch.argmax(logits, dim=1).unsqueeze(0)
                        all_logits.append(logits)
                        all_labels.append(labels)
                        pass
                all_losses.append(lm_loss.view(1))
            # size of all_logits: (1, n)
            if len(self.metric_methods) != 0 and all_logits[0].size() != all_logits[-1].size():
                pd = (all_logits[0].size(0)-all_logits[-1].size(0), all_logits[0].size(1)-all_logits[-1].size(1))
                all_logits[-1] = torch.nn.functional.pad(all_logits[-1], pd ,"constant",0)
            all_losses = torch.cat(all_losses, dim=0)
            if len(self.metric_methods) != 0:
                all_logits = torch.cat(all_logits, dim=0)
                all_labels = torch.cat(all_labels, dim=0)

            if self.env_type == 'pytorchDDP' or self.env_type == 'deepspeed':
                if len(self.metric_methods) != 0:
                    all_logits = self._gather_all(all_logits)
                    all_labels = self._gather_all(all_labels)
                all_losses = self._gather_all(all_losses)

            elif self.env_type == 'deepspeed+mpu':
                if len(self.metric_methods) != 0:
                    all_logits = self._gather_all_mpu(all_logits)
                    all_labels = self._gather_all_mpu(all_labels)
                all_losses = self._gather_all_mpu(all_losses)

            if all_losses.device != torch.device('cpu'):
                all_losses = all_losses.mean().cpu().detach().numpy()

            for i in range(len(self.metric_methods)):
                eval_method = self.metric_methods[i][1]
                metrics[i] += eval_method(all_logits, all_labels, meta=meta, tokenizer=self.tokenizer)

        # Move model back to the train mode.

        tmp_model.train()
        # recover the settings for checkpoint_activations
        if hasattr(tmp_model,
                   'config') and 'checkpoint_activations' in tmp_model.config:
            tmp_model.config[
                'checkpoint_activations'] = tmp_checkpoint_activations
        metric_dct = {}
        for i in range(len(self.metric_methods)):
            metric_name = self.metric_methods[i][0]
            metric_dct.update({metric_name: metrics[i]})
        metric_dct.update({"loss": all_losses})
        return metric_dct

    def report_iteration_metrics(self, optimizer, lr, loss, elapsed_time, step,
                                 total_step, optimizer_manager=None):
        log_string = ' iteration {:8d}/{:8d} |'.format(step, total_step)
        log_string += ' elapsed time per iteration (ms): {:.1f} |'.format(
            elapsed_time)
        log_string += ' learning rate {:.3E} |'.format(lr)
        log_string += ' loss {:.6E} |'.format(loss)

        # when bmtrain, optimizer is optimizer_manager
        if self.fp16 and 'bmtrain' in self.env_type:
            log_string += ' loss scale {:.1f} |'.format(
                optimizer_manager.loss_scale)
        elif self.fp16:
            log_string += ' loss scale {:.1f} |'.format(
                optimizer.cur_scale if 'deepspeed' in self.env_type else
                hasattr(optimizer, 'loss_scale') and optimizer.loss_scale)
        # log_string += ' gradient_accumulation {}/{}'.format(self.accumulate_count, self.gradient_accumulation_steps)

        log_dist(log_string, [0])

    def report_evaluate_metrics(self, prefix, loss, ppl, gpt_loss, bert_loss,
                                sent_loss, multi_loss, step):
        string = ' validation loss at {}'.format(prefix)
        string += ' | LM loss: {:.6E}'.format(loss)
        string += ' | LM PPL: {:.6E}'.format(ppl)
        length = len(string) + 1
        log_dist('-' * 100, [0])
        log_dist('-' * length, [0])
        log_dist(string, [0])
        log_dist('-' * length, [0])

    def evaluate_and_print_results(
        self,
        prefix=None,
        forward_step_func=None,
        data_loader=None,
        model=None,
        verbose=False,
    ):
        """Helper function to evaluate and dump results on screen."""
        
        eval_dict = self.evaluate(forward_step_func=forward_step_func,
                                  data_loader=data_loader,
                                  model=model,
                                  verbose=verbose)
        if eval_dict.get("loss", None) is not None:
            string = ' validation loss at {} | {:.4f}, '.format(
                prefix, eval_dict["loss"])
        # with open("results.txt", "a") as myfile:
        #     myfile.write(string)
        if self.metric_methods is None:
            return eval_dict

        for i in range(len(self.metric_methods)):
            name = self.metric_methods[i][0]
            string += ", {} {:.3f}".format(name, eval_dict[name])
        # string = ' validation loss at {} | {:.4f},  Acc {:.2f}'.format(
        #     prefix, eval_dict["loss"], eval_dict["metrics"])
        length = len(string) + 1
        log_dist('-' * length, [0])
        log_dist(string, [0])
        log_dist('-' * length, [0])
        return eval_dict
<|MERGE_RESOLUTION|>--- conflicted
+++ resolved
@@ -762,11 +762,8 @@
 
             # accumulate gradients
             lm_loss = step_output['loss']
-<<<<<<< HEAD
             lm_loss /= self.gradient_accumulation_steps
-=======
             lm_loss = lm_loss / self.gradient_accumulation_steps
->>>>>>> acbb9693
             # reduce sum of losses
             reduced_loss = lm_loss.detach().clone().view(1)
             # dist.all_reduce(reduced_loss.data)
@@ -869,18 +866,6 @@
         return reduced_loss, mems
     
     def train_step_bmtrain(self,
-<<<<<<< HEAD
-                             data,
-                             model,
-                             optimizer,
-                             lr_scheduler,
-                             mems=None,
-                             single_step=False): #bmt has loss scale, which need to be checked repetition
-        """Single training step."""
-        optim_manager = bmt.optim.OptimManager(loss_scale=1024)
-        optim_manager.add_optimizer(optimizer, lr_scheduler)
-        optim_manager.zero_grad()
-=======
                            data,
                            model,
                            optim_manager,
@@ -889,7 +874,6 @@
         """Single training step."""
 
         # Forward model for one step.
->>>>>>> acbb9693
         self.timers('forward').start()
         model_output = self.forward_step(data, model, mems)
         self.timers('forward').stop()
@@ -907,14 +891,7 @@
             # Calculate gradients, reduce across processes, and clip.
             self.timers('backward').start()
             optim_manager.backward(loss)
-<<<<<<< HEAD
-        except:
-            loss.backward()
-        self.timers('backward').stop()
-        self.timers('optimizer').start()
-        optim_manager.step()
-        self.timers('optimizer').stop()
-=======
+            
             grad_norm = optim_manager.clip_grad_norm(optim_manager.optimizers[0].param_groups, max_norm=1.0)
             self.timers('backward').stop()
 
@@ -937,7 +914,6 @@
             reduced_loss = None
             lm_loss = None
 
->>>>>>> acbb9693
         return lm_loss, mems
 
     def forward_step(self, data, model, mems=None):
