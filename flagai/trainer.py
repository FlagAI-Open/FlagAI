--- conflicted
+++ resolved
@@ -298,12 +298,9 @@
                                                batch_size=self.batch_size,
                                                collate_fn=collate_fn,
                                                num_workers=4,
-<<<<<<< HEAD
                                                prefetch_factor=4,
                                                pin_memory=True,
                                                drop_last = False,
-=======
->>>>>>> ef0894d5
                                                shuffle=shuffle)
         else:
             if self.env_type == 'deepspeed+mpu':
@@ -419,28 +416,18 @@
                                       weight_decay=self.weight_decay,
                                       cpu_optimizer=False,
                                       cpu_torch_adam=False,
-<<<<<<< HEAD
                                       fp16=self.fp16,
                                       optimizer='adam' if not self.fp16 else 'adafactor'
                                       )
             
         if lr_scheduler == None and optimizer!=None and 'deepspeed' not in self.env_type and self.epochs>0:
-=======
-                                      fp16=self.fp16)
-
-        if lr_scheduler == None and 'deepspeed' not in self.env_type:
->>>>>>> ef0894d5
             lr_scheduler = AnnealingLR(
                 optimizer,
                 start_lr=self.lr,
                 warmup_iter=int(self.warm_up* self.epochs * len(train_dataloader)),
                 decay_style='linear',
-<<<<<<< HEAD
                 num_iters= self.epochs * len(train_dataloader))
-=======
-                num_iters=self.epochs * len(train_dataloader))
-
->>>>>>> ef0894d5
+
         if 'deepspeed' in self.env_type:
             # initialize the deepspeed
             model, optimizer, _, lr_scheduler = deepspeed.initialize(
@@ -896,13 +883,8 @@
                     }
                 step_output = forward_step_func(data_iterator,
                                                 model,
-<<<<<<< HEAD
                                                 mems)
-=======
-                                                mems=mems)
-                lm_loss= step_output['loss']
-                # mem = step_output['hidden_states']
->>>>>>> ef0894d5
+
                 '''when contiguous memory optimizations are enabled, the buffers
                 allocated by the optimizations are deallocated during backward pass
                 in the absence of backward pass the buffers should be reset after each
@@ -939,31 +921,12 @@
                 metrics[i] += eval_method(all_logits, all_labels, meta=meta)
 
         # Move model back to the train mode.
-<<<<<<< HEAD
+
         # model.train()
         tmp_model.train()
         # recover the settings for checkpoint_activations
         if hasattr(tmp_model, 'config') and 'checkpoint_activations' in tmp_model.config: 
             tmp_model.config['checkpoint_activations'] = tmp_checkpoint_activations 
-=======
-        model.train()
-        if torch.cuda.is_available():
-            loss_data = torch.cuda.FloatTensor([total_lm_loss, total_samples] +
-                                               metrics)
-        else:
-            loss_data = torch.FloatTensor([total_lm_loss, total_samples] +
-                                          metrics)
-        if self.env_type == 'deepspeed+mpu':
-            torch.distributed.all_reduce(loss_data,
-                                         group=mpu.get_data_parallel_group())
-        elif self.env_type == 'deepspeed':
-            torch.distributed.all_reduce(
-                loss_data)
-        elif self.env_type == 'pytorchDDP':
-            torch.distributed.all_reduce(loss_data)
-        loss_data = loss_data.tolist()
-        total_lm_loss = loss_data[0] / loss_data[1]
->>>>>>> ef0894d5
         metric_dct = {}
         for i in range(len(self.metric_methods)):
             metric_name = self.metric_methods[i][0]
