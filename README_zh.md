--- conflicted
+++ resolved
@@ -18,7 +18,6 @@
 * 飞智由四个最流行的数据/模型并行库（[PyTorch](https://pytorch.org/)/[Deepspeed](https://www.deepspeed.ai/)/[Megatron-LM](https://github.com/NVIDIA/Megatron-LM)/[BMTrain](https://github.com/OpenBMB/BMTrain)）提供支持，它们之间实现了无缝集成。 你可以用不到十行代码来并行你的训练/测试过程。
 
 
-<<<<<<< HEAD
 |    模型名称            | 任务      | 训练 | 微调 | 推理 | 样例           |                                                         
 | :---------------- | :------- | :-- |:-- | :-- | :--------------------------------------------- |
 | ALM          | 阿拉伯语文本生成   |  ✅  | ❌  | ✅  | [README.md](/examples/ALM/README.md)  |                         
@@ -52,9 +51,6 @@
 | T5-title-generation               | 标题生成    | ❌  | ❌  | ✅  | [TUTORIAL](/doc_zh/TUTORIAL_19_T5_EXAMPLE_TITLE_GENERATION.md)                |
 | T5-flagai-11b                     | 预训练     | ✅  | ❌  | ❌  | ——    |                                                                
 | ViT-cifar100                      | 预训练     | ✅  | ❌  | ❌  | —— |
-=======
-本项目的部分代码基于[GLM](https://github.com/THUDM/GLM)，[Transformers](https://github.com/huggingface/transformers)，[timm](https://github.com/rwightman/pytorch-image-models) 和 [DeepSpeedExamples](https://github.com/microsoft/DeepSpeedExamples/tree/master/Megatron-LM).
->>>>>>> ac141f4c
 
 ## 动态
 - [17 Mar 2023] 支持v1.6.2版本, 可以使用新的优化器 [#266](https://github.com/FlagAI-Open/FlagAI/pull/266), 并增加了英文gpt模型GPT2-base-en; 
@@ -67,7 +63,6 @@
 - [29 Jun 2022] 支持v1.1.0版本, 支持OPT的加载，微调和推理[#63](https://github.com/FlagAI-Open/FlagAI/pull/63)
 - [17 May 2022] 做出了我们的第一份贡献[#1](https://github.com/FlagAI-Open/FlagAI/pull/1)
 
-<<<<<<< HEAD
 > 更多样例见 [./examples](https://github.com/FlagAI-Open/FlagAI/tree/master/examples) 目录，更多中文教程见 [./docs_zh](https://github.com/FlagAI-Open/FlagAI/tree/master/doc_zh) 目录。
 
 
@@ -85,30 +80,10 @@
 
 <img src="./wechat-qrcode.jpg" width = "200" height = "200"  align=center />
 
-
-
 ## Quick Start
 
 ### 安装环境
 
-=======
---------------------------------------------------------------------------------
-<!-- toc -->
-
-- [安装](#安装)
-- [快速上手](#快速上手)
-    - [加载模型和分词器](#加载模型和分词器)
-    - [使用预测器](#使用预测器)
-    - [文生图任务示例](/examples/AltDiffusion/README.md)
-- [预训练模型以及样例](#预训练模型以及样例)
-- [教程](#教程)
-- [贡献代码](#贡献代码)
-- [联系我们](#联系我们)
-- [许可证](#许可证)
-
-<!-- tocstop -->
-# 安装
->>>>>>> ac141f4c
 * Python 版本 >= 3.8
 * PyTorch 版本 >= 1.8.0
 * [可选] 使用GPUs进行训练和测试, 你需要安装CUDA 和 NCCL
@@ -274,23 +249,9 @@
 * [T5用于标题生成](/doc_zh/TUTORIAL_19_T5_EXAMPLE_TITLE_GENERATION.md)
 * [OPT模型示例](/examples/opt/README.md)
 
-<<<<<<< HEAD
-## 动态
-
-- [17 Mar 2023] 支持v1.6.2版本, 可以使用新的优化器 [#266](https://github.com/FlagAI-Open/FlagAI/pull/266), 并增加了英文gpt模型GPT2-base-en; 
-- [2 Mar 2023] 支持v1.6.1版本, 增加Galactica模型 [#234](https://github.com/FlagAI-Open/FlagAI/pull/234), 大模型推理的低资源工具包BMInf [#238](https://github.com/FlagAI-Open/FlagAI/pull/238), 以及P-tuning样例 [#227](https://github.com/FlagAI-Open/FlagAI/pull/238)
-- [12 Jan 2023] 发布v1.6.0版本, 新增支持并行训练库 [**BMTrain**](https://github.com/OpenBMB/BMTrain) 以及集成 [**Flash Attention**](https://github.com/HazyResearch/flash-attention) 到 Bert 和 Vit 模型提速端到端训练, 示例见 [FlashAttentionBERT](https://github.com/FlagAI-Open/FlagAI/blob/master/examples/bert_title_generation_english/train_flash_atten.py)和 [FlashAttentionViT](https://github.com/FlagAI-Open/FlagAI/blob/master/examples/vit_cifar100/train_single_gpu_flash_atten.py). 同时增加了基于对比搜索的文本生成方法 [**SimCTG**](https://github.com/yxuansu/SimCTG) 以及基于 AltDiffusion 进行 DreamBooth 个性化微调, 示例见 [AltDiffusionNaruto](https://github.com/FlagAI-Open/FlagAI/blob/master/examples/AltDiffusion/dreambooth.py). 
-- [28 Nov 2022] 发布v1.5.0版本, 支持1.1B参数的 [**EVA-CLIP**](https://github.com/FlagAI-Open/FlagAI/tree/master/examples/EVA_CLIP) 以及[ALM: 基于GLM的阿拉伯语大模型], 示例见[**ALM**](https://github.com/FlagAI-Open/FlagAI/tree/master/examples/ALM)
-- [10 Nov 2022] 发布v1.4.0版本, 支持[AltCLIP: 更改CLIP中的语言编码器以扩展语言功能](https://arxiv.org/abs/2211.06679v1), 示例见[**AltCLIP**](https://github.com/FlagAI-Open/FlagAI/tree/master/examples/AltCLIP)以及[**AltDiffusion**](https://github.com/FlagAI-Open/FlagAI/tree/master/examples/AltDiffusion)
-- [29 Aug 2022] 支持v1.3.0版本, 增加CLIP模块以及重新设计了tokenizer的API: [#81](https://github.com/FlagAI-Open/FlagAI/pull/81)
-- [21 Jul 2022] 支持v1.2.0版本, 支持ViT系列模型: [#71](https://github.com/FlagAI-Open/FlagAI/pull/71)
-- [29 Jun 2022] 支持v1.1.0版本, 支持OPT的加载，微调和推理[#63](https://github.com/FlagAI-Open/FlagAI/pull/63)
-- [17 May 2022] 做出了我们的第一份贡献[#1](https://github.com/FlagAI-Open/FlagAI/pull/1)
+[//]: # (* [用GLM10b模型在TNEWS短文本分类数据集上微调]&#40;doc_zh/TUTORIAL_20_GLM_TNEWS.md&#41;)
 
 ## 许可 LICENSE 
-=======
-[//]: # (* [用GLM10b模型在TNEWS短文本分类数据集上微调]&#40;doc_zh/TUTORIAL_20_GLM_TNEWS.md&#41;)
->>>>>>> ac141f4c
 
 
 本节解释了本项目中基础NLP类是如何工作的，如何加载预先训练的模型来标记您的文本，如何使用不同的词或文档嵌入来得到表示，以及如何训练自己的语言模型、序列标注模型和文本分类模型。更多样例见 `./examples`目录。
