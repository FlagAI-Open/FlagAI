![FlagAI](logo.png)
[![CII Best Practices](https://bestpractices.coreinfrastructure.org/projects/6052/badge)](https://bestpractices.coreinfrastructure.org/projects/6052)
[![Python application](https://github.com/FlagAI-Open/FlagAI/actions/workflows/python-app.yml/badge.svg)](https://github.com/FlagAI-Open/FlagAI/actions/workflows/python-app.yml)
![GitHub release (release name instead of tag name)](https://img.shields.io/github/v/release/FlagAI-Open/FlagAI?include_prereleases&style=social)
[English](README.md)

--------------------------------------------------------------------------------

飞智是一个快速、易于使用和可扩展的大模型工具包。 我们的目标是支持在多模态的各种下游任务上训练、微调和部署大规模模型。 目前，我们专注于 NLP 模型和任务。 在不久的将来，我们将支持其他模态。
<br><br>

* 现在它支持最高百亿参数的**悟道GLM**(详见[GLM介绍](/doc_zh/GLM.md))。它同时也支持**BERT**、**RoBERTa**、**GPT2**、**T5** 模型和 Huggingface Transformers 的模型。

* 它提供 API 以快速下载并在给定（中/英文）文本上使用这些预训练模型，在您自己的数据集上对其进行微调(fine-tuning)或者应用[提示学习(prompt-tuning)](/doc_zh/TUTORIAL_7_PROMPT_LERANING.md)，然后在我们的模型中心与社区共享它们。 

* 这些模型可以应用于文本，用于文本分类、信息提取、问答、摘要、文本生成等任务，尤其是中文。

* 飞智由三个最流行的数据/模型并行库（[PyTorch](https://pytorch.org/)/[Deepspeed](https://www.deepspeed.ai/)/[Megatron-LM](https://github.com/NVIDIA/Megatron-LM)）提供支持，它们之间实现了无缝集成。 你可以用不到十行代码来并行你的训练/测试过程。


本项目的部分代码基于 [GLM](https://github.com/THUDM/GLM),[Transformers](https://github.com/huggingface/transformers)，[timm](https://github.com/rwightman/pytorch-image-models) 和 [DeepSpeedExamples](https://github.com/microsoft/DeepSpeedExamples/tree/master/Megatron-LM).

<!-- toc -->

- [安装](#安装)
- [快速上手](#快速上手)
    - [加载模型和分词器](#加载模型和分词器)
    - [使用预测器](#使用预测器)
    - [命名实体识别任务示例](#命名实体识别任务示例 )
    - [标题生成任务示例](#标题生成任务示例)
    - [语义相似度匹配任务示例](#语义相似度匹配任务示例)
- [预训练模型以及样例](#预训练模型以及样例)
- [教程](#教程)
- [贡献代码](#贡献代码)
- [联系我们](#联系我们)
- [许可证](#许可证)

<!-- tocstop -->
# 安装
* PyTorch version >= 1.8.0
* Python version >= 3.8
* 使用GPUs进行训练和测试, 你需要安装CUDA 和 NCCL

通过`pip`安装:
```shell
pip install -U flagai
```

- [可选]下载源码安装:

```shell
<<<<<<< HEAD
git clone https://github.com/BAAI-Open/FlagAI.git
cd FlagAI
=======
git clone https://github.com/FlagAI-Open/FlagAI.git
>>>>>>> 693f9a49
python setup.py install
```

- [可选] 开启训练加速需要安装 NVIDIA's [apex](https://github.com/NVIDIA/apex)
```
git clone https://github.com/NVIDIA/apex
cd apex
pip install -v --disable-pip-version-check --no-cache-dir --global-option="--cpp_ext" --global-option="--cuda_ext" ./
```
- [可选] 使用 ZeRO 优化器，需要安装 [DEEPSPEED](https://github.com/microsoft/DeepSpeed)
```
git clone https://github.com/microsoft/DeepSpeed
cd DeepSpeed
DS_BUILD_CPU_ADAM=1 DS_BUILD_AIO=1 DS_BUILD_UTILS=1 pip install -e .
ds_report # 检查deepspeed的状态
```
- [提示] 单节点docker环境下, 运行多卡数据并行需要设置host. 例如，docker节点 root@127.0.0.1，其端口 7110。
```
>>> vim ~/.ssh/config
Host 127.0.0.1
    Hostname 127.0.0.1
    Port 7110
    User root
```
- [提示] 多节点环境, 需要生成 ssh keys 并拷贝公钥到所有节点 (in `~/.ssh/`)
```
>>> ssh-keygen -t rsa -C "xxx@xxx.com"
```


# 快速上手
我们提供了精选的中英文预训练模型，以及经过训练可以执行不同任务的模型权重。 您可以通过 AutoLoader 加载这些模型以进行训练和预测。更多样例见 `FlagAI/quickstart`。

## 加载模型和分词器
我们提供 `AutoLoad` 类来快速加载模型和分词器，例如：
```python
from flagai.auto_model.auto_loader import AutoLoader
auto_loader = AutoLoader(task_name="title-generation",
                         model_name="RoBERTa-base-ch",
                         load_pretrain_params=True,
                         class_num=2)
model = auto_loader.get_model()
tokenizer = auto_loader.get_tokenizer()
```
这个例子是针对`classification`任务的(分类），你也可以通过修改`task_name`来为其他任务建模。
`class_num` 是分类任务的类别数。 然后您可以使用模型和标记器进行微调或测试。

## 使用预测器
我们提供 `Predictor` 类来预测不同的任务，例如：
```python
from flagai.model.predictor.predictor import Predictor
predictor = Predictor(model, tokenizer)
test_data = [
    "本文总结了十个可穿戴产品的设计原则而这些原则同样也是笔者认为是这个行业最吸引人的地方1为人们解决重复性问题2从人开始而不是从机器开始3要引起注意但不要刻意4提升用户能力而不是取代人",
    "2007年乔布斯向人们展示iPhone并宣称它将会改变世界还有人认为他在夸大其词然而在8年后以iPhone为代表的触屏智能手机已经席卷全球各个角落未来智能手机将会成为真正的个人电脑为人类发展做出更大的贡献",
    "雅虎发布2014年第四季度财报并推出了免税方式剥离其持有的阿里巴巴集团15％股权的计划打算将这一价值约400亿美元的宝贵投资分配给股东截止发稿前雅虎股价上涨了大约7％至5145美元"
]
for text in test_data:
    print(
        predictor.predict_generate_beamsearch(text,
                                              out_max_length=50,
                                              beam_size=3))
```
这个例子是针对 `seq2seq` 任务的，我们可以通过调用`predict_generate_beamsearch`函数得到`beam-search`结果。此外，我们还支持`NER`和`title generate`等任务的预测。


## 命名实体识别任务示例

```python
from flagai.auto_model.auto_loader import AutoLoader
from flagai.model.predictor.predictor import Predictor

task_name = "ner"
model_name = "RoBERTa-base-ch"
target = ["O", "B-LOC", "I-LOC", "B-ORG", "I-ORG", "B-PER", "I-PER"]
maxlen = 256

auto_loader = AutoLoader(task_name,
                         model_name=model_name,
                         load_pretrain_params=True,
                         class_num=len(target))

model = auto_loader.get_model()
tokenizer = auto_loader.get_tokenizer()

predictor = Predictor(model, tokenizer)

test_data = [
    "6月15日，河南省文物考古研究所曹操高陵文物队公开发表声明承认：“从来没有说过出土的珠子是墓主人的",
    "4月8日，北京冬奥会、冬残奥会总结表彰大会在人民大会堂隆重举行。习近平总书记出席大会并发表重要讲话。在讲话中，总书记充分肯定了北京冬奥会、冬残奥会取得的优异成绩，全面回顾了7年筹办备赛的不凡历程，深入总结了筹备举办北京冬奥会、冬残奥会的宝贵经验，深刻阐释了北京冬奥精神，对运用好冬奥遗产推动高质量发展提出明确要求。",
    "当地时间8日，欧盟委员会表示，欧盟各成员国政府现已冻结共计约300亿欧元与俄罗斯寡头及其他被制裁的俄方人员有关的资产。",
    "这一盘口状态下英国必发公司亚洲盘交易数据显示博洛尼亚热。而从欧赔投注看，也是主队热。巴勒莫两连败，",
]

for t in test_data:
    entities = predictor.predict_ner(t, target, maxlen=maxlen)
    result = {}
    for e in entities:
        if e[2] not in result:
            result[e[2]] = [t[e[0]:e[1] + 1]]
        else:
            result[e[2]].append(t[e[0]:e[1] + 1])
    print(f"result is {result}")
```


## 语义相似度匹配任务示例

```python
from flagai.auto_model.auto_loader import AutoLoader
from flagai.model.predictor.predictor import Predictor

maxlen = 256

auto_loader = AutoLoader("semantic-matching",
                         model_name="RoBERTa-base-ch",
                         load_pretrain_params=True,
                         class_num=2)
model = auto_loader.get_model()
tokenizer = auto_loader.get_tokenizer()

predictor = Predictor(model, tokenizer)

test_data = [["后悔了吗", "你有没有后悔"], ["打开自动横屏", "开启移动数据"],
             ["我觉得你很聪明", "你聪明我是这么觉得"]]

for text_pair in test_data:
    print(predictor.predict_cls_classifier(text_pair))

```

# 预训练模型以及样例
* [GLM-large-ch用户完形填空问答](/doc_zh/TUTORIAL_11_GLM_BLANK_FILLING_QA.md)
* [GLM-large-ch用于诗歌生成](doc_zh/TUTORIAL_13_GLM_EXAMPLE_PEOTRY_GENERATION.md)
* [GLM-large-ch用于标题生成](doc_zh/TUTORIAL_12_GLM_EXAMPLE_TITLE_GENERATION.md)
* [对 huggingface t5-11b 模型的支持 以及加速的tricks](doc_zh/TUTORIAL_14_HUGGINGFACE_T5.md)
* [RoBERTa-base-ch用于标题生成](doc_zh/TUTORIAL_15_BERT_EXAMPLE_TITLE_GENERATION.md)
* [RoBERTa-base-ch用于语义相似度匹配](doc_zh/TUTORIAL_16_BERT_EXAMPLE_SEMANTIC_MATCHING.md)
* [RoBERTa-base-ch用于命名实体识别](/doc_zh/TUTORIAL_17_BERT_EXAMPLE_NER.md)
* [GPT-2用于文本续写](/doc_zh/TUTORIAL_18_GPT2_WRITING.md)
* [T5用于标题生成](/doc_zh/TUTORIAL_19_T5_EXAMPLE_TITLE_GENERATION.md)
* [OPT模型示例](/examples/opt/README.md)

[//]: # (* [用GLM10b模型在TNEWS短文本分类数据集上微调]&#40;doc_zh/TUTORIAL_20_GLM_TNEWS.md&#41;)


本节解释了本项目中基础NLP类是如何工作的，如何加载预先训练的模型来标记您的文本，如何使用不同的词或文档嵌入来得到表示，以及如何训练自己的语言模型、序列标注模型和文本分类模型。更多样例见 `FlagAI/examples`。


# 教程
我们提供了一组教程来帮助您快速上手使用本库：
* [Tutorial 1: 如何构建和应用分词器](/doc_zh/TUTORIAL_1_TOKENIZER.md)
* [Tutorial 2: 数据集预处理流程](/doc_zh/TUTORIAL_2_DATASET.md)
* [Tutorial 3: 模型的主要功能及相关结构](/doc_zh/TUTORIAL_3_MODEL.md)
* [Tutorial 4: 为模型和数据并行训练定制训练器](/doc_zh/TUTORIAL_4_TRAINER.md)
* [Tutorial 5: 使用 Autoloader 简化模型和分词器初始化过程](/doc_zh/TUTORIAL_5_INSTRUCTIONS_FOR_AutoLoader.md)
* [Tutorial 6: 将现成的推理算法与 Predictor 结合使用](/doc_zh/TUTORIAL_6_INSTRUCTIONS_FOR_PREDICTOR.md)
* [Tutorial 7: 使用飞智提示学习工具包来提高在SuperGLUE任务上的表现](/doc_zh/TUTORIAL_7_PROMPT_LEARNING.md)
* [Tutorial 8: 多机训练模型搭建环境](/doc_zh/TUTORIAL_8_ENVIRONMENT_SETUP.md)
* [Tutorial 9: 使用encoder/decoder/encoder-decoder模型进行文本生成](/doc_zh/TUTORIAL_9_SEQ2SEQ_METHOD.md)



# 贡献代码
感谢您对贡献的兴趣！ 参与的方式有很多； 从我们的[贡献者指南](CONTRIBUTING.md) 开始，然后检查这些[未解决的问题](https://github.com/FlagAI-Open/FlagAI/issues)以执行特定任务。

# 联系我们
欢迎扫码加入飞智用户群

<img src="./flagai_wechat.png" width = "200" height = "200"  align=center />


# [许可证](/LICENSE)
大部分的飞智项目是基于[Apache 2.0 license](LICENSE), 但是部分的代码是基于其他的协议:

* Megatron-LM 是基于协议[Megatron-LM license](https://github.com/NVIDIA/Megatron-LM/blob/main/LICENSE)
* GLM 是基于协议[MIT license](https://github.com/THUDM/GLM/blob/main/LICENSE)<|MERGE_RESOLUTION|>--- conflicted
+++ resolved
@@ -49,12 +49,8 @@
 - [可选]下载源码安装:
 
 ```shell
-<<<<<<< HEAD
 git clone https://github.com/BAAI-Open/FlagAI.git
 cd FlagAI
-=======
-git clone https://github.com/FlagAI-Open/FlagAI.git
->>>>>>> 693f9a49
 python setup.py install
 ```
 
