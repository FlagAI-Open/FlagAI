--- conflicted
+++ resolved
@@ -34,14 +34,8 @@
 - [快速上手](#快速上手)
     - [加载模型和分词器](#加载模型和分词器)
     - [使用预测器](#使用预测器)
-<<<<<<< HEAD
     - [文生图任务示例](/examples/AltDiffusion/README.md)
-=======
-    - [文生图任务示例](#文生图任务示例)
-    - [命名实体识别任务示例](#命名实体识别任务示例 )
-    - [标题生成任务示例](#标题生成任务示例)
-    - [语义相似度匹配任务示例](#语义相似度匹配任务示例)
->>>>>>> e2d047a9
+
 - [预训练模型以及样例](#预训练模型以及样例)
 - [教程](#教程)
 - [贡献代码](#贡献代码)
