![FlagAI](logo.png)
[![CII Best Practices](https://bestpractices.coreinfrastructure.org/projects/6052/badge)](https://bestpractices.coreinfrastructure.org/projects/6052)
[![Python package](https://github.com/BAAI-Open/FlagAI/actions/workflows/python-package.yml/badge.svg)](https://github.com/BAAI-Open/FlagAI/actions/workflows/python-package.yml)
[English](README.md)

--------------------------------------------------------------------------------

FlagAI 是一个快速、易于使用和可扩展的大型模型工具包。 我们的目标是支持在多模态的各种下游任务上训练、微调和部署大规模模型。 目前，我们专注于 NLP 模型和任务。 在不久的将来，我们将支持其他模态。
<br><br>

* 现在它支持 GLM、BERT、RoBERTa、GPT2、T5 模型和 Huggingface Transformers 的模型。

* 它提供 API 以快速下载并在给定（中/英文）文本上使用这些预训练模型，在您自己的数据集上对其进行微调，然后在我们的模型中心与社区共享它们。

* 这些模型可以应用于文本，用于文本分类、信息提取、问答、摘要、文本生成等任务，尤其是中文。

* FlagAI 由三个最流行的数据/模型并行库（PyTorch/Deepspeed/Megatron-LM）提供支持，它们之间实现了无缝集成。 你可以用不到十行代码来并行你的训练/测试过程。


本项目的部分代码基于[Transformers](https://github.com/huggingface/transformers) 和 [DeepSpeedExamples](https://github.com/microsoft/DeepSpeedExamples).

<!-- toc -->

- [安装](#安装)
- [快速上手](#快速上手)
    - [加载模型和分词器](#加载模型和分词器)
    - [使用预测器](#使用预测器)
    - [命名实体识别任务示例](#命名实体识别任务示例 )
    - [标题生成任务示例](#标题生成任务示例)
    - [语义相似度匹配任务示例](#语义相似度匹配任务示例)
- [预训练模型以及样例](#预训练模型以及样例)
- [教程](#教程)
- [了解更多关于FlagAI](#了解更多关于FlagAI)
- [贡献代码](#贡献代码)
- [许可证](#许可证)

<!-- tocstop -->
# 安装
* PyTorch version >= 1.8.0
* Python version >= 3.8
* 使用GPUs进行训练和测试, 你需要安装CUDA 和 NCCL

通过`pip`安装:
```shell
pip install -U flagai
```

- [可选]下载源码安装:

```shell
git clone https://github.com/BAAI-Open/FlagAI.git
python setup.py install
```

- [可选] 开启训练加速需要安装 NVIDIA's [apex](https://github.com/NVIDIA/apex)
```
git clone https://github.com/NVIDIA/apex
cd apex
pip install -v --disable-pip-version-check --no-cache-dir --global-option="--cpp_ext" --global-option="--cuda_ext" ./
```
- [可选] 使用 ZeRO 优化器，需要安装 [DEEPSPEED](https://github.com/microsoft/DeepSpeed)
```
git clone https://github.com/microsoft/DeepSpeed
cd DeepSpeed
DS_BUILD_CPU_ADAM=1 DS_BUILD_AIO=1 DS_BUILD_UTILS=1 pip install -e .
ds_report # 检查deepspeed的状态
```
- [提示] 单节点docker环境下, 运行多卡数据并行需要设置host. 例如，docker节点 root@127.0.0.1，其端口 7110。
```
>>> vim ~/.ssh/config
Host 127.0.0.1
    Hostname 127.0.0.1
    Port 7110
    User root
```
- [提示] 多节点环境, 需要生成 ssh keys 并拷贝公钥到所有节点 (in `~/.ssh/`)
```
>>> ssh-keygen -t rsa -C "xxx@xxx.com"
```


# 快速上手
我们提供了精选的中英文预训练模型，以及经过训练可以执行不同任务的模型权重。 您可以通过 AutoLoader 加载这些模型以进行训练和预测。

## 加载模型和分词器
我们提供 `AutoLoad` 类来快速加载模型和分词器，例如：
```python
from flagai.auto_model.auto_loader import AutoLoader
<<<<<<< HEAD
auto_loader = AutoLoader(task_name="seq2seq",
                         model_name="RoBERTa-base-ch-title-generation",
=======
auto_loader = AutoLoader(task_name="classification",
                         model_name="RoBERTa-base-ch",
>>>>>>> cfbd40d5
                         load_pretrain_params=True,
                         class_num=2)
model = auto_loader.get_model()
tokenizer = auto_loader.get_tokenizer()
```
这个例子是针对`classification`任务的(分类），你也可以通过修改`task_name`来为其他任务建模。
`class_num` 是分类任务的类别数。 然后您可以使用模型和标记器进行微调或测试。

## 使用预测器
我们提供 `Predictor` 类来预测不同的任务，例如：
```python
from flagai.model.predictor.predictor import Predictor
predictor = Predictor(model, tokenizer)
test_data = [
    "本文总结了十个可穿戴产品的设计原则而这些原则同样也是笔者认为是这个行业最吸引人的地方1为人们解决重复性问题2从人开始而不是从机器开始3要引起注意但不要刻意4提升用户能力而不是取代人",
    "2007年乔布斯向人们展示iPhone并宣称它将会改变世界还有人认为他在夸大其词然而在8年后以iPhone为代表的触屏智能手机已经席卷全球各个角落未来智能手机将会成为真正的个人电脑为人类发展做出更大的贡献",
    "雅虎发布2014年第四季度财报并推出了免税方式剥离其持有的阿里巴巴集团15％股权的计划打算将这一价值约400亿美元的宝贵投资分配给股东截止发稿前雅虎股价上涨了大约7％至5145美元"
]
for text in test_data:
    print(
        predictor.predict_generate_beamsearch(text,
                                              out_max_length=50,
                                              beam_size=3))
```
这个例子是针对 `seq2seq` 任务的，我们可以通过调用`predict_generate_beamsearch`函数得到`beam-search`结果。此外，我们还支持`NER`和`title generate`等任务的预测。


## 命名实体识别任务示例

```python
from flagai.auto_model.auto_loader import AutoLoader
from flagai.model.predictor.predictor import Predictor

task_name = "sequence-labeling"
model_name = "RoBERTa-wwm-ext-ner"
target = ["O", "B-LOC", "I-LOC", "B-ORG", "I-ORG", "B-PER", "I-PER"]
maxlen = 256

auto_loader = AutoLoader(task_name,
                         model_name=model_name,
                         load_pretrain_params=True,
                         class_num=len(target))

model = auto_loader.get_model()
tokenizer = auto_loader.get_tokenizer()

predictor = Predictor(model, tokenizer)

test_data = [
    "6月15日，河南省文物考古研究所曹操高陵文物队公开发表声明承认：“从来没有说过出土的珠子是墓主人的",
    "4月8日，北京冬奥会、冬残奥会总结表彰大会在人民大会堂隆重举行。习近平总书记出席大会并发表重要讲话。在讲话中，总书记充分肯定了北京冬奥会、冬残奥会取得的优异成绩，全面回顾了7年筹办备赛的不凡历程，深入总结了筹备举办北京冬奥会、冬残奥会的宝贵经验，深刻阐释了北京冬奥精神，对运用好冬奥遗产推动高质量发展提出明确要求。",
    "当地时间8日，欧盟委员会表示，欧盟各成员国政府现已冻结共计约300亿欧元与俄罗斯寡头及其他被制裁的俄方人员有关的资产。",
    "这一盘口状态下英国必发公司亚洲盘交易数据显示博洛尼亚热。而从欧赔投注看，也是主队热。巴勒莫两连败，",
]

for t in test_data:
    entities = predictor.predict_ner(t, target, maxlen=maxlen)
    result = {}
    for e in entities:
        if e[2] not in result:
            result[e[2]] = [t[e[0]:e[1] + 1]]
        else:
            result[e[2]].append(t[e[0]:e[1] + 1])
    print(f"result is {result}")
```


## 语义相似度匹配任务示例

```python
from flagai.auto_model.auto_loader import AutoLoader
from flagai.model.predictor.predictor import Predictor

maxlen = 256

auto_loader = AutoLoader("classification",
                         model_name="RoBERTa-base-ch-semantic-matching",
                         load_pretrain_params=True,
                         class_num=2)
model = auto_loader.get_model()
tokenizer = auto_loader.get_tokenizer()

predictor = Predictor(model, tokenizer)

test_data = [["后悔了吗", "你有没有后悔"], ["打开自动横屏", "开启移动数据"],
             ["我觉得你很聪明", "你聪明我是这么觉得"]]

for text_pair in test_data:
    print(predictor.predict_cls_classifier(text_pair))

```

# 预训练模型以及样例
* [RoBerta-WWM-ext用于标题生成](doc_zh/TUTORIAL_10_BERT_EXAMPLE_TITLE_GENERATION.md)
* [RoBerta-WWM-ext用于语义相似度匹配](doc_zh/TUTORIAL_11_BERT_EXAMPLE_SEMANTIC_MATCHING.md)
* [GLM-large-ch用于诗歌生成](doc_zh/TUTORIAL_9_GLM_EXAMPLE_PEOTRY_GENERATION.md)
* [RoBerta-WWM-ext用于命名实体识别](/docs/TUTORIAL_14_BERT_EXAMPLE_NER.md)
* [GPT-2用于文本续写](/docs/TUTORIAL_15_GPT2_WRITING.md)
* [T5用于标题生成](/docs/TUTORIAL_16_T5_EXAMPLE_TITLE_GENERATION.md)
* [所有支持的任务](docs/AllSupportedTasks.md)


本节解释了本项目中基础NLP类是如何工作的，如何加载预先训练的模型来标记您的文本，如何使用不同的词或文档嵌入来得到表示，以及如何训练自己的语言模型、序列标注模型和文本分类模型。


# 教程
我们提供了一组教程来帮助您快速上手使用本库：
* [教程 1: 基础知识](doc_zh/TUTORIAL_1_BASICS.md)
* [教程 2: 项目结构](doc_zh/TUTORIAL_2_PROJECT_STRUCTURE.md)
* [教程 3: 项目支持的分词器](doc_zh/TUTORIAL_3_TOKENIZER.md)
* [教程 4: 项目支持的数据集](doc_zh/TUTORIAL_4_DATASET.md)
* [教程 5: 项目支持的模型](https://model.baai.ac.cn/models)
* [教程 6: 训练一个模型](doc_zh/TUTORIAL_8_TRAINING.md)
* [教程 7: AutoLoader工具](doc_zh/TUTORIAL_12_INSTRUCTIONS_FOR_AutoLoader.md)
* [教程 8: Predictor工具](doc_zh/TUTORIAL_13_INSTRUCTIONS_FOR_PREDICTOR.md)


# 了解更多关于FlagAI
* [数据集：支持的数据集和 `PET` 集成](doc_zh/APPENDIX_TASK.md)
* [数据/模型并行的环境设置](doc_zh/EnvironmentSetup.md)
* [三种不同的生成方式](doc_zh/Seq2seqMethod.md)
* [对 huggingface t5-3b 模型的支持 以及加速的tricks](doc_zh/Huggingface_t5.md)
* [转化一个模型为Megatron-LM的模型并行版本](doc_zh/ChangeToMegatron.md)

# 贡献代码
感谢您对贡献的兴趣！ 参与的方式有很多； 从我们的[贡献者指南](CONTRIBUTING.md) 开始，然后检查这些[未解决的问题](https://github.com/BAAI-WuDao/Sailing/issues)以执行特定任务。


# [许可证](/LICENSE)
```
Copyright [2022] [BAAI]

Licensed under the Apache License, Version 2.0 (the "License");
you may not use this file except in compliance with the License.
You may obtain a copy of the License at

http://www.apache.org/licenses/LICENSE-2.0

Unless required by applicable law or agreed to in writing, software
distributed under the License is distributed on an "AS IS" BASIS,
WITHOUT WARRANTIES OR CONDITIONS OF ANY KIND, either express or implied.
See the License for the specific language governing permissions and
limitations under the License.
```<|MERGE_RESOLUTION|>--- conflicted
+++ resolved
@@ -86,13 +86,8 @@
 我们提供 `AutoLoad` 类来快速加载模型和分词器，例如：
 ```python
 from flagai.auto_model.auto_loader import AutoLoader
-<<<<<<< HEAD
 auto_loader = AutoLoader(task_name="seq2seq",
                          model_name="RoBERTa-base-ch-title-generation",
-=======
-auto_loader = AutoLoader(task_name="classification",
-                         model_name="RoBERTa-base-ch",
->>>>>>> cfbd40d5
                          load_pretrain_params=True,
                          class_num=2)
 model = auto_loader.get_model()
