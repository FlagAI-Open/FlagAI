nltk == 3.6.7
sentencepiece ==0.1.97
boto3 == 1.21.42
pandas == 1.3.5
jieba == 0.42.1
scikit-learn == 1.0.2
tensorboard == 2.9.0
transformers == 4.20.1
datasets == 2.0.0
setuptools == 59.5.0
protobuf == 3.20.1
ftfy == 6.1.1
<<<<<<< HEAD
Pillow == 9.2.0
einops == 0.3.0
=======
bmtrain
>>>>>>> 1f6cbae8
<|MERGE_RESOLUTION|>--- conflicted
+++ resolved
@@ -10,9 +10,6 @@
 setuptools == 59.5.0
 protobuf == 3.20.1
 ftfy == 6.1.1
-<<<<<<< HEAD
 Pillow == 9.2.0
 einops == 0.3.0
-=======
-bmtrain
->>>>>>> 1f6cbae8
+bmtrain