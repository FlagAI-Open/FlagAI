--- conflicted
+++ resolved
@@ -1,13 +1,9 @@
-<<<<<<< HEAD
 ## 使用 Autoloader 简化模型和分词器初始化过程
-=======
-## 自动加载器
->>>>>>> d6c9a219
 
-### 通过 AutoLoader 快速构建支持不同下游任务的大型模型和对应切词器。
+### 通过 AutoLoader 快速构建支持不同下游任务的大型模型。
 ![](./img/autoloader_map.png)
 
-AutoLoader 可以快速找到对应的预训练模型和切词器，只需输入 task_name 和 model_name 即可。
+AutoLoader 可以快速找到对应的预训练模型和分词器，只需输入 task_name 和 model_name 即可。
 
 以标题生成任务为例：
 
@@ -74,17 +70,17 @@
 7. ...
 
 ### 所有支持的模型
-所有支持的模型都可以在 **model hub** 中找到。
+所有支持的模型都可以在 **[这里](./TUTORIAL_3_MODEL.md#所有支持模型)** 中找到。
 不同的模型适应不同的任务。
 
-#### Transfomrer 编码器:
+#### Transfomrer encoder:
 
 例如，model_name="GLM-large-ch" 或 "RoBERTa-base-ch" 这些模型支持上一节中提到的所有任务。
 
-#### Transformer 解码器:
+#### Transformer decoder:
 
 例如，model_name="GPT2-base-ch"，模型支持“seq2seq”相关任务。
 
-#### Transformer 编码器+解码器:
+#### Transformer encoder + decoder:
 
 例如model_name="t5-base-ch"，模型支持“seq2seq”相关任务。