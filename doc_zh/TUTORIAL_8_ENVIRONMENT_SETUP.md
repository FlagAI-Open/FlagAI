# 多机训练模型搭建环境
<<<<<<< HEAD
- [多机训练模型搭建环境](#多机训练模型搭建环境)
- [一.  Docker](#一--docker)
  - [1.安装docker](#1安装docker)
  - [2.Docker 换源](#2docker-换源)
  - [3.安装显卡驱动（如已装可跳过）](#3安装显卡驱动如已装可跳过)
  - [4.配置nvidia-docker源：](#4配置nvidia-docker源)
  - [5.制作dockerfile](#5制作dockerfile)
    - [a.拉取nvidia 基础镜像, 创建临时文件夹（容器内，镜像创建完成后，删除）](#a拉取nvidia-基础镜像-创建临时文件夹容器内镜像创建完成后删除)
    - [b.配置apt 安装源,并安装一些linux 系统常用基础包](#b配置apt-安装源并安装一些linux-系统常用基础包)
    - [c.  安装最新版git(创建镜像clone 安装包)](#c--安装最新版git创建镜像clone-安装包)
    - [d. 安装  Mellanox OFED, 由于网络问题，推荐安装包下到本地后，再执行dockerfile](#d-安装--mellanox-ofed-由于网络问题推荐安装包下到本地后再执行dockerfile)
    - [e. 安装 nv_peer_mem](#e-安装-nv_peer_mem)
    - [f. 安装openmpi, 需先安装libevent 依赖包](#f-安装openmpi-需先安装libevent-依赖包)
    - [g.安装 python](#g安装-python)
    - [h.安装 magma-cuda](#h安装-magma-cuda)
    - [i.配置路径](#i配置路径)
    - [j.安装一些pip 包](#j安装一些pip-包)
    - [k.安装mpi4py （需下载到本地安装，pip 安装可能因为版本兼容问题报错）](#k安装mpi4py-需下载到本地安装pip-安装可能因为版本兼容问题报错)
    - [l.安装pytorch, 版本可替换， 需先下载项目到本地，国内安装容易因为网速原因，造成终止, pytorch git clone 过程中可能有些子包下载过程中会终止。可以多 git clone 几次](#l安装pytorch-版本可替换-需先下载项目到本地国内安装容易因为网速原因造成终止-pytorch-git-clone-过程中可能有些子包下载过程中会终止可以多-git-clone-几次)
    - [m.安装apex](#m安装apex)
    - [n.安装deepspeed](#n安装deepspeed)
    - [o.安装NCCL(可选，pytorch 已自带)](#o安装nccl可选pytorch-已自带)
    - [p.配置网络端口、公钥和ssh](#p配置网络端口公钥和ssh)
  - [6.构建docker 镜像](#6构建docker-镜像)
    - [a.方式一.  pull 镜像](#a方式一--pull-镜像)
    - [b.方式二.  构建镜像](#b方式二--构建镜像)
- [二. 在每个机器节点构建容器](#二-在每个机器节点构建容器)
- [三. 互信机制设置](#三-互信机制设置)
  - [1. 公钥生成默认docker 镜像创建时已生成，如不存在，则在shell 端输入](#1-公钥生成默认docker-镜像创建时已生成如不存在则在shell-端输入)
  - [2.将各节点容器生成的公钥文件](#2将各节点容器生成的公钥文件)
  - [3.免密登陆](#3免密登陆)
  - [4.测试](#4测试)
- [四.  分布式训练测试](#四--分布式训练测试)
  - [a.配置hostfile（hostfile 中的V100-1 与~/.ssh/config 对应）:](#a配置hostfilehostfile-中的v100-1-与sshconfig-对应)
  - [b. 配置glm 文件，各节点配置code 和数据，要求路径相同（也可共同访问云端共享文件）](#b-配置glm-文件各节点配置code-和数据要求路径相同也可共同访问云端共享文件)
  - [c. cmd](#c-cmd)
=======
>>>>>>> 3b6e929a

# 一.  Docker

## 1.安装docker

```shell
#由于Ubuntu里apt官方库里的docker版本可能比较低，因此先用下面的命令行卸载旧版本
apt-get remove docker docker-engine docker-ce docker.io

#更新apt包索引
apt-get update

#执行下列命令行，使apt可以通过HTTPS协议去使用存储库
apt-get install -y apt-transport-https ca-certificates curl software-properties-common

#添加Docker官方提供的GPG密钥
curl -fsSL https://download.docker.com/linux/ubuntu/gpg | sudo apt-key add -

#设置stable存储库
add-apt-repository "deb [arch=amd64] https://download.docker.com/linux/ubuntu $(lsb_release -cs) stable"

#再次更新apt包索引
apt-get update

#安装最新版本的docker-ce
apt-get install -y docker-ce
```

## 2.Docker 换源

(https://xxxx.mirror.aliyuncs.com) 为自己的docker源仓库

```shell
mkdir -p /etc/docker
tee /etc/docker/daemon.json <<-'EOF'
{
  "registry-mirrors": ["https://xxxx.mirror.aliyuncs.com"]
}
EOF

systemctl daemon-reload
systemctl restart docker
```

## 3.安装显卡驱动（如已装可跳过）

```shell
#检验是否存在Nvidia驱动
dpkg --list | grep nvidia-*
#或者执行 cat /proc/driver/nvidia/version

#如果不存在Nvidia驱动，则需要安装
#执行ubuntu-drivers devices，查看推荐驱动版本
ubuntu-drivers devices
#如果“Command 'ubuntu-drivers' not found”，执行apt-get install ubuntu-drivers-common

#安装推荐的驱动版本
apt-get install nvidia-driver-版本号

#检验是否安装成功
nvidia-smi
#如果出现"NVIDIA-SMI has failed because it couldn't communicate with the NVIDIA driver. Make sure that the latest NVIDIA driver is installed and running."错误
#执行apt install dkms
#查看版本号ls /usr/src | grep nvidia
#dkms install -m nvidia -v + 版本号
#注意：安装完成后，可能需要重新启动服务器

```
## 4.配置nvidia-docker源：

```shell
#添加源
distribution=$(. /etc/os-release;echo $ID$VERSION_ID)
curl -s -L https://nvidia.github.io/nvidia-docker/gpgkey | sudo apt-key add -
curl -s -L https://nvidia.github.io/nvidia-docker/$distribution/nvidia-docker.list | sudo tee /etc/apt/sources.list.d/nvidia-docker.list

#安装nvidia-docker2和依赖，安装的过程中，选择“默认”
apt-get update
apt-get install -y nvidia-docker2
````

修改/etc/docker/daemon.json，添加相关信息

```text
"runtimes": {
   "nvidia": {
       "path": "/usr/bin/nvidia-container-runtime",
       "runtimeArgs": []
   }
}
```
/etc/docker/daemon.json最终内容

```json
{
 "registry-mirrors": ["https://xxxx.mirror.aliyuncs.com"],
 "runtimes": {
     "nvidia": {
         "path": "/usr/bin/nvidia-container-runtime",
         "runtimeArgs": []
     }
  }
}
```

重启docker服务

```shell
systemctl daemon-reload
systemctl restart docker
```

## 5.制作dockerfile

### a.拉取nvidia 基础镜像, 创建临时文件夹（容器内，镜像创建完成后，删除）

```dockerfile
#pull base image
FROM nvidia/cuda:10.2-devel-ubuntu18.04 
#maintainer
MAINTAINER deepspeed <gqwang@baai.ac.cn>

##############################################################################
#Temporary Installation Directory
##############################################################################
ENV STAGE_DIR=/tmp
RUN mkdir -p ${STAGE_DIR}
```

### b.配置apt 安装源,并安装一些linux 系统常用基础包

```dockerfile
##############################################################################
#Installation/Basic Utilities
##############################################################################
RUN  sed -i s@/archive.ubuntu.com/@/mirrors.tuna.tsinghua.edu.cn/@g /etc/apt/sources.list
RUN  sed -i s@/security.ubuntu.com/@/mirrors.tuna.tsinghua.edu.cn/@g /etc/apt/sources.list
RUN apt-get update && \
    DEBIAN_FRONTEND="noninteractive" apt-get install -y --no-install-recommends \
        software-properties-common build-essential autotools-dev \
        nfs-common pdsh \
        cmake g++ gcc \
        curl wget vim tmux emacs less unzip \
        htop iftop iotop ca-certificates openssh-client openssh-server \
        rsync iputils-ping net-tools sudo \
        llvm-9-dev libsndfile-dev \
        libcupti-dev \
        libjpeg-dev \
        libpng-dev \
        screen jq psmisc dnsutils lsof musl-dev systemd
```      
      
### c.  安装最新版git(创建镜像clone 安装包)

```dockerfile
##############################################################################
#Installation Latest Git
##############################################################################
RUN add-apt-repository ppa:git-core/ppa -y && \
    apt-get update && \
    apt-get install -y git && \
    git --version
```
### d. 安装  Mellanox OFED, 由于网络问题，推荐安装包下到本地后，再执行dockerfile

```dockerfile
##############################################################################
#install Mellanox OFED
#dwonload from  https://www.mellanox.com/downloads/ofed/MLNX_OFED-5.1-2.5.8.0/MLNX_OFED_LINUX-5.1-2.5.8.0-ubuntu18.04-x86_64.tgz
##############################################################################
RUN apt-get install -y libnuma-dev  libnuma-dev libcap2
ENV MLNX_OFED_VERSION=5.1-2.5.8.0
COPY MLNX_OFED_LINUX-${MLNX_OFED_VERSION}-ubuntu18.04-x86_64.tgz ${STAGE_DIR}
RUN cd ${STAGE_DIR} && \
    tar xvfz MLNX_OFED_LINUX-${MLNX_OFED_VERSION}-ubuntu18.04-x86_64.tgz && \
    cd MLNX_OFED_LINUX-${MLNX_OFED_VERSION}-ubuntu18.04-x86_64 && \
    PATH=/usr/bin:$PATH ./mlnxofedinstall --user-space-only --without-fw-update --umad-dev-rw --all -q && \
    cd ${STAGE_DIR} && \
    rm -rf ${STAGE_DIR}/MLNX_OFED_LINUX-${MLNX_OFED_VERSION}-ubuntu18.04-x86_64*
```  

### e. 安装 nv_peer_mem

```dockerfile
##############################################################################
#Install nv_peer_mem
##############################################################################
#COPY nv_peer_memory ${STAGE_DIR}/nv_peer_memory (without net)
############try for more times #################

ENV NV_PEER_MEM_VERSION=1.1
ENV NV_PEER_MEM_TAG=1.1-0
RUN git clone https://github.com/Mellanox/nv_peer_memory.git --branch ${NV_PEER_MEM_TAG} ${STAGE_DIR}/nv_peer_memory
RUN cd ${STAGE_DIR}/nv_peer_memory && \
    ./build_module.sh && \
    cd ${STAGE_DIR} && \
    tar xzf ${STAGE_DIR}/nvidia-peer-memory_${NV_PEER_MEM_VERSION}.orig.tar.gz && \
    cd ${STAGE_DIR}/nvidia-peer-memory-${NV_PEER_MEM_VERSION} && \
    apt-get update && \
    apt-get install -y dkms && \
    dpkg-buildpackage -us -uc && \
    dpkg -i ${STAGE_DIR}/nvidia-peer-memory_${NV_PEER_MEM_TAG}_all.deb 
```

### f. 安装openmpi, 需先安装libevent 依赖包

```dockerfile
###########################################################################
#Install libevent && OPENMPI
#https://www.open-mpi.org/software/ompi/v4.0/
##############################################################################
ENV OPENMPI_BASEVERSION=4.0
ENV OPENMPI_VERSION=${OPENMPI_BASEVERSION}.5
COPY openmpi-4.0.5.tar.gz  ${STAGE_DIR}
COPY libevent-2.0.22-stable.tar.gz  ${STAGE_DIR}
RUN cd ${STAGE_DIR} && \
    tar zxvf libevent-2.0.22-stable.tar.gz && \
    cd libevent-2.0.22-stable && \
    ./configure --prefix=/usr && \
    make && make install
RUN cd ${STAGE_DIR} && \
    tar --no-same-owner -xzf openmpi-4.0.5.tar.gz && \
    cd openmpi-${OPENMPI_VERSION} && \
    ./configure --prefix=/usr/local/openmpi-${OPENMPI_VERSION} && \
    make -j"$(nproc)" install  && \
    ln -s /usr/local/openmpi-${OPENMPI_VERSION} /usr/local/mpi && \
    #Sanity check:
    test -f /usr/local/mpi/bin/mpic++ && \
    cd ${STAGE_DIR} && \
    rm -r ${STAGE_DIR}/openmpi-${OPENMPI_VERSION}
ENV PATH=/usr/local/mpi/bin:${PATH} \
    LD_LIBRARY_PATH=/usr/local/lib:/usr/local/mpi/lib:/usr/local/mpi/lib64:${LD_LIBRARY_PATH}
#Create a wrapper for OpenMPI to allow running as root by default
RUN mv /usr/local/mpi/bin/mpirun /usr/local/mpi/bin/mpirun.real && \
    echo '#!/bin/bash' > /usr/local/mpi/bin/mpirun && \
    echo 'mpirun.real --allow-run-as-root --prefix /usr/local/mpi "$@"' >> /usr/local/mpi/bin/mpirun && \
    chmod a+x /usr/local/mpi/bin/mpirun
```
  
### g.安装 python

```dockerfile
###########################################################################
#Install python
##############################################################################
ARG PYTHON_VERSION=3.8
RUN curl -o ~/miniconda.sh https://mirrors.tuna.tsinghua.edu.cn/anaconda/miniconda/Miniconda3-latest-Linux-x86_64.sh && \
     chmod +x ~/miniconda.sh && \
     ~/miniconda.sh -b -p /opt/conda && \
     rm ~/miniconda.sh && \
     /opt/conda/bin/conda install -y python=$PYTHON_VERSION numpy pyyaml scipy ipython mkl mkl-include ninja cython typing
```
  
### h.安装 magma-cuda

```dockerfile
###########################################################################
#Install magma-cuda
##############################################################################
COPY magma-cuda102-2.5.2-1.tar.bz2   ${STAGE_DIR} 
RUN  cd ${STAGE_DIR} && \
     /opt/conda/bin/conda install -y -c pytorch --use-local magma-cuda102-2.5.2-1.tar.bz2  && \
     /opt/conda/bin/conda clean -ya
####optional#####
#RUN  /opt/conda/bin/conda install -y -c pytorch  magma-cuda102  && \
#/opt/conda/bin/conda clean -ya
```
  
### i.配置路径

```dockerfile
###########################################################################
#Export path
##############################################################################
ENV PATH /opt/conda/bin:$PATH
RUN echo "export PATH=/opt/conda/bin:\$PATH" >> /root/.bashrc
RUN pip install --upgrade pip setuptools
RUN wget https://tuna.moe/oh-my-tuna/oh-my-tuna.py && python oh-my-tuna.py
```
  
### j.安装一些pip 包

```dockerfile
###########################################################################
#Install some Packages
##############################################################################
RUN pip install psutil \
                yappi \
                cffi \
                ipdb \
                h5py \
                pandas \
                matplotlib \
                py3nvml \
                pyarrow \
                graphviz \
                astor \
                boto3 \
                tqdm \
                sentencepiece \
                msgpack \
                requests \
                pandas \
                sphinx \
                sphinx_rtd_theme \
                sklearn \
                scikit-learn \
                nvidia-ml-py3 \
                nltk \
                rouge \
                filelock \
                fasttext \
                rouge_score \
                cupy-cuda102\
                setuptools==60.0.3
```
  
### k.安装mpi4py （需下载到本地安装，pip 安装可能因为版本兼容问题报错）

```dockerfile
##############################################################################
#Install mpi4py
##############################################################################
RUN apt-get update && \
 apt-get install -y mpich
COPY mpi4py-3.1.3.tar.gz ${STAGE_DIR}
RUN cd ${STAGE_DIR} && tar zxvf mpi4py-3.1.3.tar.gz && \
 cd mpi4py-3.1.3 &&\
 python setup.py build && python setup.py install
```

### l.安装pytorch, 版本可替换， 需先下载项目到本地，国内安装容易因为网速原因，造成终止, pytorch git clone 过程中可能有些子包下载过程中会终止。可以多 git clone 几次

```dockerfile
##############################################################################
#PyTorch
#clone (may be time out because of the network problem)
#RUN git clone --recursive https://github.com/pytorch/pytorch --branch v1.8.1 /opt/pytorch
#RUN cd /opt/pytorch && git checkout -f v1.8.1 && \
#git submodule sync && git submodule update -f --init --recursive
##############################################################################
ENV TORCH_CUDA_ARCH_LIST="6.0 6.1 7.0+PTX"

COPY opt/pytorch /opt/pytorch
ENV NCCL_LIBRARY=/usr/lib/x86_64-linux-gnu
ENV NCCL_INCLUDE_DIR=/usr/include
RUN cd /opt/pytorch && TORCH_NVCC_FLAGS="-Xfatbin -compress-all" \
    CMAKE_PREFIX_PATH="$(dirname $(which conda))/../" USE_SYSTEM_NCCL=1 \
    pip install -v . && rm -rf /opt/pytorch



##############################################################################
#Install vision
#RUN git clone https://github.com/pytorch/vision.git /opt/vision
##############################################################################
COPY vision /opt/vision
RUN cd /opt/vision  && pip install -v . && rm -rf /opt/vision
ENV TENSORBOARDX_VERSION=1.8
RUN pip install tensorboardX==${TENSORBOARDX_VERSION}
```

### m.安装apex

```dockerfile
###########################################################################
#Install apex
###########################################################################
#RUN git clone https://github.com/NVIDIA/apex ${STAGE_DIR}/apex
COPY apex ${STAGE_DIR}/apex
RUN cd ${STAGE_DIR}/apex && pip install -v --no-cache-dir --global-option="--cpp_ext" --global-option="--cuda_ext" ./ \
    && rm -rf ${STAGE_DIR}/apex
```

### n.安装deepspeed

```dockerfile
 ############################################################################
#Install deepSpeed
#############################################################################
RUN pip install  py-cpuinfo
RUN apt-get install -y libaio-dev
ENV TORCH_CUDA_ARCH_LIST="6.0 6.1 7.0+PTX"
RUN git clone https://github.com/microsoft/DeepSpeed.git ${STAGE_DIR}/DeepSpeed
#COPY DeepSpeed ${STAGE_DIR}/DeepSpeed
RUN cd ${STAGE_DIR}/DeepSpeed &&  \
    git checkout . && \
    DS_BUILD_OPS=1 ./install.sh -r
RUN rm -rf ${STAGE_DIR}/DeepSpeed
RUN python -c "import deepspeed; print(deepspeed.__version__)"
```

### o.安装NCCL(可选，pytorch 已自带)

```dockerfile
############################################################################
#Install nccl
#############################################################################

#COPY  nccl-local-repo-ubuntu1804-2.9.6-cuda10.2_1.0-1_amd64.deb ${STAGE_DIR}
#RUN cd ${STAGE_DIR} &&\
#sudo dpkg -i nccl-local-repo-ubuntu1804-2.9.6-cuda10.2_1.0-1_amd64.deb &&\
#sudo apt install -y   libnccl2 libnccl-dev
#RUN apt install -y --allow-downgrades --no-install-recommends --allow-change-held-packages  libnccl2=2.9.6-1+cuda10.2 libnccl-dev=2.9.6-1+cuda10.2
#ENV NCCL_VERSION=2.9.6
```

### p.配置网络端口、公钥和ssh

```dockerfile
#############################################################################
#Set SSH Config
#############################################################################
RUN apt-get install openssh-server

ARG SSH_PORT=6001
#RUN echo 'root:NdjeS+-4gEPmq}D' | chpasswd
#Client Liveness & Uncomment Port 22 for SSH Daemon
RUN echo "ClientAliveInterval 30" >> /etc/ssh/sshd_config
RUN mkdir -p /var/run/sshd && cp /etc/ssh/sshd_config ${STAGE_DIR}/sshd_config && \
    sed "0,/^#Port 22/s//Port 22/" ${STAGE_DIR}/sshd_config > /etc/ssh/sshd_config
RUN cat /etc/ssh/sshd_config > ${STAGE_DIR}/sshd_config && \
    sed "0,/^Port 22/s//Port ${SSH_PORT}/" ${STAGE_DIR}/sshd_config > /etc/ssh/sshd_config && \
    sed -i 's/#PermitRootLogin prohibit-password/PermitRootLogin yes/g' /etc/ssh/sshd_config
EXPOSE ${SSH_PORT}
#Set SSH KEY
RUN printf "#StrictHostKeyChecking no\n#UserKnownHostsFile /dev/null" >> /etc/ssh/ssh_config && \
 ssh-keygen -t rsa -f ~/.ssh/id_rsa -N "" && cat ~/.ssh/id_rsa.pub >> ~/.ssh/authorized_keys && \
   chmod og-wx ~/.ssh/authorized_keys
CMD service ssh start
```


## 6.构建docker 镜像

### a.方式一.  pull 镜像

```shell
#远程拉取
docker pull deepspeed/cuda102
#本地读取
docker load --input deepspeed-cuda102.tar.gz
```
### b.方式二.  构建镜像

```shell
docker build -f cuda102.dockerfile  -t deepspeed/cuda102:1221 .
#cuda102.dockerfile 参考 dockerfile 文件制作流程
```   
# 二. 在每个机器节点构建容器

```shell
# 创建容器（nvidia-docker），hostname = 容器内部host名称，
# network= host 与数组机共享
# ipc=host, 集群训练时，需按此设置
# shm_size 共享内存，name 容器外部名
# --gpus 指定gpu
# 多数据卷：-v 本地文件夹:容器内文件夹 -v 本地文件夹:容器内文件夹 -v 本地文件夹:容器内文件夹  deepspeed/cuda102:1221 镜像名：tag
nvidia-docker run -id  --hostname=glm_dist16  --network=host --ipc=host --shm-size=16gb --name=glm_dist16   --gpus '"device=0,1,2,3"' -v /data1/docker/containers:/data  deepspeed/cuda102:1221
```

```shell
#拉取镜像
docker pull nvidia/cuda:cuda版本-runtime-ubuntu版本
#拉取镜像举例
docker pull nvidia/cuda:10.1-runtime-ubuntu18.04
#创建容器（普通docker），比如多端口号：-p 22:22 -p 80:80 -p 8080:8080，多数据卷：-v 文件夹:文件夹 -v 文件夹:文件夹 -v 文件夹:文件夹
docker run -id --name=容器名 -p 宿主机端口号:容器内端口号 -e TZ=Asia/Shanghai -v 宿主机文件夹:容器内文件夹 镜像:版本号
#创建容器（普通docker）举例
docker run -id --name=test -p 80:80 -e TZ=Asia/Shanghai -v /data:/data mysql:5.7
#创建容器（nvidia-docker），支持多映射，比如多端口号：-p 22:22 -p 80:80 -p 8080:8080，多数据卷：-v 文件夹:文件夹 -v 文件夹:文件夹 -v 文件夹:文件夹
nvidia-docker run -id --name=容器名 -p 宿主机端口号:容器内端口号 -e TZ=Asia/Shanghai --shm-size=大小 -v 宿主机文件夹:容器内文件夹 镜像:版本号
#创建容器（nvidia-docker）举例
docker run -id --name=test -p 80:80 -e TZ=Asia/Shanghai --shm-size=8gb -v /data:/data nvidia/cuda:10.1-runtime-ubuntu18.04
#进入容器（普通docker）
docker exec -it 容器名 /bin/bash
#进入容器（nvidia-docker）
nvidia-docker exec -it 容器名 /bin/bash
#查看已有镜像
docker images
#删除镜像
docker rmi 镜像名/镜像id
#查看正在运行的容器
docker ps
#查看历史容器，包含正在运行和已经关闭的
docker ps -a
#停止正在运行的容器
docker stop 容器名/容器id
#删除容器，如果待删除的容器正在运行，需要先停止再删除
docker rm 容器名/容器id
```

# 三. 互信机制设置

## 1. 公钥生成默认docker 镜像创建时已生成，如不存在，则在shell 端输入

```shell
 ssh-keygen -t rsa -C "example@com.cn"
```

## 2.将各节点容器生成的公钥文件

~/.ssh/id_rsa.pub
中的内容收集，并同步到各机器的文件
~/.ssh/authorized_keys

## 3.免密登陆

配置各节点容器port : vi /etc/ssh/sshd_config , 将port 注释取消，并设值，统一节点不同容器port 需要不一样
如下配置各节点 host 文件 ：vi ~/.ssh/config 复制各节点host 登陆信息, 并同步到各节点

```text
Host V100-1
    Hostname 172.31.32.29
    Port 6001
    User root
Host V100-2
    Hostname 172.31.32.40
    Port 6002
    User root
```

## 4.测试

```shell
ssh V100-1
```

# 四.  分布式训练测试

## a.配置hostfile（hostfile 中的V100-1 与~/.ssh/config 对应）:

```text
V100-1 slots=4
V100-2 slots=4
V100-3 slots=4
.....
```
## b. 配置glm 文件，各节点配置code 和数据，要求路径相同（也可共同访问云端共享文件）

## c. cmd

```shell
bash config/start_scripts/generate_block.sh  config/config_tasks/model_blocklm_large_chinese.sh
```
<|MERGE_RESOLUTION|>--- conflicted
+++ resolved
@@ -1,5 +1,5 @@
 # 多机训练模型搭建环境
-<<<<<<< HEAD
+
 - [多机训练模型搭建环境](#多机训练模型搭建环境)
 - [一.  Docker](#一--docker)
   - [1.安装docker](#1安装docker)
@@ -36,8 +36,6 @@
   - [a.配置hostfile（hostfile 中的V100-1 与~/.ssh/config 对应）:](#a配置hostfilehostfile-中的v100-1-与sshconfig-对应)
   - [b. 配置glm 文件，各节点配置code 和数据，要求路径相同（也可共同访问云端共享文件）](#b-配置glm-文件各节点配置code-和数据要求路径相同也可共同访问云端共享文件)
   - [c. cmd](#c-cmd)
-=======
->>>>>>> 3b6e929a
 
 # 一.  Docker
 
@@ -72,7 +70,8 @@
 
 ```shell
 mkdir -p /etc/docker
-tee /etc/docker/daemon.json <<-'EOF'
+tee /etc/docker/daemon.json 
+-'EOF'
 {
   "registry-mirrors": ["https://xxxx.mirror.aliyuncs.com"]
 }
