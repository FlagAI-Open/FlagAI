--- conflicted
+++ resolved
@@ -4,37 +4,20 @@
 import torch
 from flagai.trainer import Trainer
 from flagai.model.glm_model import GLMForSingleTokenCloze, GLMForMultiTokenCloze, GLMForSequenceClassification
-<<<<<<< HEAD
-from flagai.data.tokenizer import GLMLargeEnWordPieceTokenizer, GLMLargeChTokenizer, GLM10bENBPETokenizer
-=======
-from flagai.data.tokenizer import GLMLargeEnWordPieceTokenizer, GLMLargeChTokenizer, BertWordPieceTokenizer, T5BPETokenizer, ROBERTATokenizer, OPTTokenizer, CPMTokenizer
->>>>>>> efc1310b
+from flagai.data.tokenizer import Tokenizer
 from flagai.data.dataset import SuperGlueDataset
 from flagai.test_utils import CollateArguments
 from flagai.data.dataset.superglue.control import DEFAULT_METRICS, MULTI_TOKEN_TASKS, CH_TASKS
 import unittest
 from flagai.data.dataset import ConstructSuperglueStrategy
-from flagai.data.tokenizer import BertWordPieceTokenizer
+
 
 class TrainerTestCase(unittest.TestCase):
 
     def test_init_trainer_pytorch(self):
-<<<<<<< HEAD
-        from flagai.auto_model.auto_loader import AutoLoader
-
-        auto_loader = AutoLoader(
-            task_name="title-generation",
-            model_name="BERT-base-en"
-        )
-        model = auto_loader.get_model()
-        tokenizer = auto_loader.get_tokenizer()
-=======
-        # for task_name in [
-        #         'boolq', 'cb', 'copa', 'multirc', 'rte', 'wic', 'wsc', 'afqmc',
-        #         'tnews', 'qqp', 'cola', 'mnli', 'qnli'
-        # ]:
         for task_name in [
-            'boolq'
+                'boolq', 'cb', 'copa', 'multirc', 'rte', 'wic', 'wsc', 'afqmc',
+                'tnews', 'qqp', 'cola', 'mnli', 'qnli'
         ]:
             trainer = Trainer(env_type='pytorch',
                               epochs=1,
@@ -53,17 +36,10 @@
             cl_args.multi_token = task_name in MULTI_TOKEN_TASKS
             if task_name in CH_TASKS:
                 model_name = 'GLM-large-ch'
-                tokenizer = GLMLargeChTokenizer()
             else:
                 model_name = 'GLM-large-en'
-                # tokenizer = GLMLargeEnWordPieceTokenizer()
-                # tokenizer = BertWordPieceTokenizer()
-                tokenizer = T5BPETokenizer()
-                # tokenizer = ROBERTATokenizer()
-                # tokenizer = OPTTokenizer()
-                # tokenizer = CPMTokenizer()
 
-
+            tokenizer = Tokenizer.from_pretrained(model_name)
             if cl_args.cloze_eval:
                 if cl_args.multi_token:
                     model = GLMForMultiTokenCloze.from_pretrain(
@@ -79,99 +55,23 @@
                                              data_dir='./datasets/',
                                              dataset_type='train',
                                              tokenizer=tokenizer)
-            # print(train_dataset[0])
+            train_dataset.example_list = train_dataset.example_list[:1]
             collate_fn = ConstructSuperglueStrategy(cl_args,
                                                     tokenizer,
                                                     task_name=task_name)
-            # import torch
-            # loader = torch.utils.data.DataLoader(train_dataset,
-            #                                      batch_size=1,
-            #                                      shuffle=False,
-            #                                      num_workers=1,
-            #                                      drop_last=False,
-            #                                      pin_memory=False,
-            #                                      collate_fn=collate_fn)
-            # for data_iterator in loader:
-            #     for key, value in data_iterator.items():
-            #         print(key, value)
-            #     break
-            train_dataset.example_list = train_dataset.example_list[:1]
 
->>>>>>> efc1310b
+            valid_dataset = SuperGlueDataset(task_name=task_name,
+                                             data_dir='./datasets/',
+                                             dataset_type='dev',
+                                             tokenizer=tokenizer)
+            valid_dataset.example_list = valid_dataset.example_list[:1]
 
-        from flagai.model.predictor.predictor import Predictor
-        predictor = Predictor(model, tokenizer)
-        test_data = [
-            "Four minutes after the red card, Emerson Royal nodded a corner into the path of the unmarked Kane at the far post, who nudged the ball in for his 12th goal in 17 North London derby appearances. Arteta's misery was compounded two minutes after half-time when Kane held the ball up in front of goal and teed up Son to smash a shot beyond a crowd of defenders to make it 3-0.The goal moved the South Korea talisman a goal behind Premier League top scorer Mohamed Salah on 21 for the season, and he looked perturbed when he was hauled off with 18 minutes remaining, receiving words of consolation from Pierre-Emile Hojbjerg.Once his frustrations have eased, Son and Spurs will look ahead to two final games in which they only need a point more than Arsenal to finish fourth.",
-        ]
-
-        for text in test_data:
-            print(
-                predictor.predict_generate_beamsearch(text,
-                                                      out_max_length=50,
-                                                      beam_size=3))
-        # # for task_name in [
-        # #         'boolq', 'cb', 'copa', 'multirc', 'rte', 'wic', 'wsc', 'afqmc',
-        # #         'tnews', 'qqp', 'cola', 'mnli', 'qnli'
-        # # ]:
-        # for task_name in [
-        #     'qqp'
-        # ]:
-        #     trainer = Trainer(env_type='pytorch',
-        #                       epochs=1,
-        #                       batch_size=4,
-        #                       eval_interval=100,
-        #                       log_interval=50,
-        #                       experiment_name='glm_large',
-        #                       pytorch_device='cuda',
-        #                       load_dir=None,
-        #                       fp16=True,
-        #                       lr=1e-5)
-        #     print("downloading...")
-        #
-        #     cl_args = CollateArguments()
-        #     cl_args.cloze_eval = False
-        #     cl_args.multi_token = task_name in MULTI_TOKEN_TASKS
-        #     if task_name in CH_TASKS:
-        #         model_name = 'GLM-large-ch'
-        #         tokenizer = GLMLargeChTokenizer()
-        #     else:
-        #         model_name = 'GLM-large-en'
-        #         tokenizer = GLMLargeEnWordPieceTokenizer()
-        #         tokenizer = GLM10bENBPETokenizer(add_block_symbols=True)
-        #
-        #     if cl_args.cloze_eval:
-        #         if cl_args.multi_token:
-        #             model = GLMForMultiTokenCloze.from_pretrain(
-        #                 model_name=model_name, only_download_config=True)
-        #         else:
-        #             model = GLMForSingleTokenCloze.from_pretrain(
-        #                 model_name=model_name, only_download_config=True)
-        #     else:
-        #         model = GLMForSequenceClassification.from_pretrain(
-        #             model_name=model_name, only_download_config=True, class_num=2)
-        #
-        #     train_dataset = SuperGlueDataset(task_name=task_name,
-        #                                      data_dir='./datasets/',
-        #                                      dataset_type='train',
-        #                                      tokenizer=tokenizer)
-        #     train_dataset.example_list = train_dataset.example_list[:1]
-        #     collate_fn = ConstructSuperglueStrategy(cl_args,
-        #                                             tokenizer,
-        #                                             task_name=task_name)
-        #
-        #     valid_dataset = SuperGlueDataset(task_name=task_name,
-        #                                      data_dir='./datasets/',
-        #                                      dataset_type='dev',
-        #                                      tokenizer=tokenizer)
-        #     valid_dataset.example_list = valid_dataset.example_list[:1]
-        #
-        #     metric_methods = DEFAULT_METRICS[task_name]
-        #     trainer.train(model,
-        #                   collate_fn=collate_fn,
-        #                   train_dataset=train_dataset,
-        #                   valid_dataset=valid_dataset,
-        #                   metric_methods=metric_methods)
+            metric_methods = DEFAULT_METRICS[task_name]
+            trainer.train(model,
+                          collate_fn=collate_fn,
+                          train_dataset=train_dataset,
+                          valid_dataset=valid_dataset,
+                          metric_methods=metric_methods)
 
 
 def suite():
